## API Report File for "@microsoft/rush-lib"

> Do not edit this file. It is a report generated by [API Extractor](https://api-extractor.com/).

```ts

import { IPackageJson } from '@microsoft/node-core-library';
import { JsonObject } from '@microsoft/node-core-library';

// @public
export class ApprovedPackagesConfiguration {
    constructor(jsonFilename: string);
    // (undocumented)
    addOrUpdatePackage(packageName: string, reviewCategory: string): boolean;
    clear(): void;
    // (undocumented)
    getItemByName(packageName: string): ApprovedPackagesItem | undefined;
    // (undocumented)
    items: ApprovedPackagesItem[];
    loadFromFile(): void;
    saveToFile(): void;
    tryLoadFromFile(approvedPackagesPolicyEnabled: boolean): boolean;
}

// @public
export class ApprovedPackagesItem {
    allowedCategories: Set<string>;
    packageName: string;
}

// @public
export class ApprovedPackagesPolicy {
    // Warning: (ae-forgotten-export) The symbol "IRushConfigurationJson" needs to be exported by the entry point index.d.ts
    //
    // @internal
    constructor(rushConfiguration: RushConfiguration, rushConfigurationJson: IRushConfigurationJson);
    readonly browserApprovedPackages: ApprovedPackagesConfiguration;
    readonly enabled: boolean;
    readonly ignoredNpmScopes: Set<string>;
    readonly nonbrowserApprovedPackages: ApprovedPackagesConfiguration;
    readonly reviewCategories: Set<string>;
    }

// @beta
export enum BumpType {
    // (undocumented)
    'major' = 5,
    // (undocumented)
    'minor' = 4,
    // (undocumented)
    'none' = 0,
    // (undocumented)
    'patch' = 2,
    // (undocumented)
    'preminor' = 3,
    // (undocumented)
    'prerelease' = 1
}

// @public
export class ChangeManager {
    static createEmptyChangeFiles(rushConfiguration: RushConfiguration, projectName: string, emailAddress: string): string | undefined;
}

// @public
export class CommonVersionsConfiguration {
    readonly allowedAlternativeVersions: Map<string, ReadonlyArray<string>>;
    readonly filePath: string;
    getAllPreferredVersions(): Map<string, string>;
    readonly implicitlyPreferredVersions: boolean | undefined;
    static loadFromFile(jsonFilename: string): CommonVersionsConfiguration;
    readonly preferredVersions: Map<string, string>;
    save(): boolean;
    readonly xstitchPreferredVersions: Map<string, string>;
    }

// @beta (undocumented)
export const enum DependencyType {
    // (undocumented)
    Dev = "devDependencies",
    // (undocumented)
    Optional = "optionalDependencies",
    // (undocumented)
    Peer = "peerDependencies",
    // (undocumented)
    Regular = "dependencies"
}

// @public
export const enum EnvironmentVariableNames {
    RUSH_ABSOLUTE_SYMLINKS = "RUSH_ABSOLUTE_SYMLINKS",
    RUSH_ALLOW_UNSUPPORTED_NODEJS = "RUSH_ALLOW_UNSUPPORTED_NODEJS",
    RUSH_PNPM_STORE_PATH = "RUSH_PNPM_STORE_PATH",
    RUSH_PREVIEW_VERSION = "RUSH_PREVIEW_VERSION",
    RUSH_TEMP_FOLDER = "RUSH_TEMP_FOLDER",
    RUSH_VARIANT = "RUSH_VARIANT"
}

// @beta
export enum Event {
    postRushBuild = 4,
    postRushInstall = 2,
    preRushBuild = 3,
    preRushInstall = 1
}

// @beta
export class EventHooks {
    // Warning: (ae-forgotten-export) The symbol "IEventHooksJson" needs to be exported by the entry point index.d.ts
    //
    // @internal
    constructor(eventHooksJson: IEventHooksJson);
    get(event: Event): string[];
    }

// @beta
export class ExperimentsConfiguration {
    // @internal
    constructor(jsonFileName: string);
    readonly configuration: Readonly<IExperimentsJson>;
    }

// @public
export interface IConfigurationEnvironment {
    [environmentVariableName: string]: IConfigurationEnvironmentVariable;
}

// @public
export interface IConfigurationEnvironmentVariable {
    override?: boolean;
    value: string;
}

// @beta
export interface IExperimentsJson {
    legacyIncrementalBuildDependencyDetection?: boolean;
}

// @public
export interface ILaunchOptions {
    alreadyReportedNodeTooNewError?: boolean;
    isManaged: boolean;
}

// @beta
export class IndividualVersionPolicy extends VersionPolicy {
    // Warning: (ae-forgotten-export) The symbol "IIndividualVersionJson" needs to be exported by the entry point index.d.ts
    //
    // @internal
    constructor(versionPolicyJson: IIndividualVersionJson);
    bump(bumpType?: BumpType, identifier?: string): void;
    ensure(project: IPackageJson, force?: boolean): IPackageJson | undefined;
    // @internal
    readonly _json: IIndividualVersionJson;
    readonly lockedMajor: number | undefined;
    validate(versionString: string, packageName: string): void;
}

// @internal
export interface _INpmOptionsJson extends IPackageManagerOptionsJsonBase {
}

// @public
export interface IPackageManagerOptionsJsonBase {
    environmentVariables?: IConfigurationEnvironment;
}

// @internal
export interface _IPnpmOptionsJson extends IPackageManagerOptionsJsonBase {
    pnpmStore?: PnpmStoreOptions;
    resolutionStrategy?: ResolutionStrategy;
    strictPeerDependencies?: boolean;
}

// @public
export interface ITryFindRushJsonLocationOptions {
    showVerbose?: boolean;
    startingFolder?: string;
}

// @internal
export interface _IYarnOptionsJson extends IPackageManagerOptionsJsonBase {
    ignoreEngines?: boolean;
}

// @internal
export class _LastInstallFlag {
    constructor(folderPath: string, state?: JsonObject);
    checkValidAndReportStoreIssues(): boolean;
    clear(): void;
    create(): void;
    isValid(): boolean;
    readonly path: string;
    }

// @beta
export class LockStepVersionPolicy extends VersionPolicy {
    // Warning: (ae-forgotten-export) The symbol "ILockStepVersionJson" needs to be exported by the entry point index.d.ts
    //
    // @internal
    constructor(versionPolicyJson: ILockStepVersionJson);
    bump(bumpType?: BumpType, identifier?: string): void;
    ensure(project: IPackageJson, force?: boolean): IPackageJson | undefined;
    // @internal
    readonly _json: ILockStepVersionJson;
    readonly mainProject: string | undefined;
    readonly nextBump: BumpType;
    update(newVersionString: string): boolean;
    validate(versionString: string, packageName: string): void;
    readonly version: string;
    }

// @public
export class NpmOptionsConfiguration extends PackageManagerOptionsConfigurationBase {
    // @internal
    constructor(json: _INpmOptionsJson);
}

// @beta (undocumented)
export class PackageJsonDependency {
    constructor(name: string, version: string, type: DependencyType, onChange: () => void);
    // (undocumented)
    readonly dependencyType: DependencyType;
    // (undocumented)
    readonly name: string;
    // (undocumented)
    setVersion(newVersion: string): void;
    // (undocumented)
    readonly version: string;
    }

// @beta (undocumented)
export class PackageJsonEditor {
    // (undocumented)
    addOrUpdateDependency(packageName: string, newVersion: string, dependencyType: DependencyType): void;
    readonly dependencyList: ReadonlyArray<PackageJsonDependency>;
    readonly devDependencyList: ReadonlyArray<PackageJsonDependency>;
    // (undocumented)
    readonly filePath: string;
    // (undocumented)
    static fromObject(object: IPackageJson, filename: string): PackageJsonEditor;
    // (undocumented)
    static load(filePath: string): PackageJsonEditor;
    // (undocumented)
    readonly name: string;
    // (undocumented)
    saveIfModified(): boolean;
    // (undocumented)
    tryGetDependency(packageName: string): PackageJsonDependency | undefined;
    // (undocumented)
    tryGetDevDependency(packageName: string): PackageJsonDependency | undefined;
    // (undocumented)
    readonly version: string;
}

// @beta
export abstract class PackageManager {
    // @internal
    protected constructor(version: string, packageManager: PackageManagerName);
    readonly packageManager: PackageManagerName;
    readonly shrinkwrapFilename: string;
    // (undocumented)
    protected _shrinkwrapFilename: string;
    readonly version: string;
}

// @public
export type PackageManagerName = 'pnpm' | 'npm' | 'yarn';

// @public
export abstract class PackageManagerOptionsConfigurationBase implements IPackageManagerOptionsJsonBase {
    // @internal
<<<<<<< HEAD
    constructor(json: IPnpmOptionsJson);
    readonly preventManualShrinkwrapChanges: boolean;
=======
    protected constructor(json: IPackageManagerOptionsJsonBase);
    readonly environmentVariables?: IConfigurationEnvironment;
}

// @public
export class PnpmOptionsConfiguration extends PackageManagerOptionsConfigurationBase {
    // @internal
    constructor(json: _IPnpmOptionsJson, commonTempFolder: string);
    readonly pnpmStore: PnpmStoreOptions;
    readonly pnpmStorePath: string;
>>>>>>> f255545e
    readonly resolutionStrategy: ResolutionStrategy;
    readonly strictPeerDependencies: boolean;
}

// @public
export type PnpmStoreOptions = 'local' | 'global';

// @public
export type ResolutionStrategy = 'fewer-dependencies' | 'fast';

// @public
export class Rush {
    static launch(launcherVersion: string, arg: ILaunchOptions): void;
    static launchRushX(launcherVersion: string, options: ILaunchOptions): void;
    static readonly version: string;
}

// @public
export class RushConfiguration {
    readonly approvedPackagesPolicy: ApprovedPackagesPolicy;
    readonly changesFolder: string;
    // @deprecated
    readonly committedShrinkwrapFilename: string;
    readonly commonFolder: string;
    readonly commonRushConfigFolder: string;
    readonly commonScriptsFolder: string;
    readonly commonTempFolder: string;
    // @deprecated
    readonly commonVersions: CommonVersionsConfiguration;
    readonly currentInstalledVariant: string | undefined;
    readonly currentVariantJsonFilename: string;
    readonly ensureConsistentVersions: boolean;
    // @beta
    readonly eventHooks: EventHooks;
    // @beta
    readonly experimentsConfiguration: ExperimentsConfiguration;
    findProjectByShorthandName(shorthandProjectName: string): RushConfigurationProject | undefined;
    findProjectByTempName(tempProjectName: string): RushConfigurationProject | undefined;
    getCommittedShrinkwrapFilename(variant?: string | undefined): string;
    getCommonVersions(variant?: string | undefined): CommonVersionsConfiguration;
    getCommonVersionsFilePath(variant?: string | undefined): string;
    getPnpmfilePath(variant?: string | undefined): string;
    getProjectByName(projectName: string): RushConfigurationProject | undefined;
    readonly gitAllowedEmailRegExps: string[];
    readonly gitSampleEmail: string;
    readonly gitVersionBumpCommitMessage: string | undefined;
    readonly hotfixChangeEnabled: boolean;
    static loadFromConfigurationFile(rushJsonFilename: string): RushConfiguration;
    // (undocumented)
    static loadFromDefaultLocation(options?: ITryFindRushJsonLocationOptions): RushConfiguration;
    readonly npmCacheFolder: string;
    readonly npmOptions: NpmOptionsConfiguration;
    readonly npmTmpFolder: string;
    readonly packageManager: PackageManagerName;
    readonly packageManagerToolFilename: string;
    readonly packageManagerToolVersion: string;
    // @beta
    readonly packageManagerWrapper: PackageManager;
    readonly pnpmOptions: PnpmOptionsConfiguration;
    readonly projectFolderMaxDepth: number;
    readonly projectFolderMinDepth: number;
    // (undocumented)
    readonly projects: RushConfigurationProject[];
    // (undocumented)
    readonly projectsByName: Map<string, RushConfigurationProject>;
    readonly repositoryDefaultBranch: string;
    readonly repositoryDefaultFullyQualifiedRemoteBranch: string;
    readonly repositoryDefaultRemote: string;
    readonly repositoryUrl: string | undefined;
    readonly rushJsonFile: string;
    readonly rushJsonFolder: string;
    readonly rushLinkJsonFilename: string;
    readonly shrinkwrapFilename: string;
    readonly shrinkwrapFilePhrase: string;
    readonly suppressNodeLtsWarning: boolean;
    // @beta
    readonly telemetryEnabled: boolean;
    readonly tempShrinkwrapFilename: string;
    readonly tempShrinkwrapPreinstallFilename: string;
    static tryFindRushJsonLocation(options?: ITryFindRushJsonLocationOptions): string | undefined;
    tryGetProjectForPath(currentFolderPath: string): RushConfigurationProject | undefined;
    // @beta (undocumented)
    readonly versionPolicyConfiguration: VersionPolicyConfiguration;
    readonly yarnCacheFolder: string;
    readonly yarnOptions: YarnOptionsConfiguration;
    }

// @public
export class RushConfigurationProject {
    // Warning: (ae-forgotten-export) The symbol "IRushConfigurationProjectJson" needs to be exported by the entry point index.d.ts
    //
    // @internal
    constructor(projectJson: IRushConfigurationProjectJson, rushConfiguration: RushConfiguration, tempProjectName: string);
    readonly cyclicDependencyProjects: Set<string>;
    readonly downstreamDependencyProjects: string[];
    // @beta
    readonly isMainProject: boolean;
    // @deprecated
    readonly packageJson: IPackageJson;
    // @beta
    readonly packageJsonEditor: PackageJsonEditor;
    readonly packageName: string;
    readonly projectFolder: string;
    readonly projectRelativeFolder: string;
    readonly projectRushTempFolder: string;
    readonly reviewCategory: string;
    readonly rushConfiguration: RushConfiguration;
    readonly shouldPublish: boolean;
    readonly skipRushCheck: boolean;
    readonly tempProjectName: string;
    readonly unscopedTempProjectName: string;
    // @beta
    readonly versionPolicy: VersionPolicy | undefined;
    // @beta
    readonly versionPolicyName: string | undefined;
    }

// @internal
export class _RushGlobalFolder {
    constructor();
    readonly nodeSpecificPath: string;
    readonly path: string;
    }

// @beta
export abstract class VersionPolicy {
    // Warning: (ae-forgotten-export) The symbol "IVersionPolicyJson" needs to be exported by the entry point index.d.ts
    //
    // @internal
    constructor(versionPolicyJson: IVersionPolicyJson);
    abstract bump(bumpType?: BumpType, identifier?: string): void;
    readonly definitionName: VersionPolicyDefinitionName;
    abstract ensure(project: IPackageJson, force?: boolean): IPackageJson | undefined;
    readonly exemptFromRushChange: boolean;
    readonly isLockstepped: boolean;
    // @internal
    abstract readonly _json: IVersionPolicyJson;
    // @internal
    static load(versionPolicyJson: IVersionPolicyJson): VersionPolicy | undefined;
    readonly policyName: string;
    setDependenciesBeforeCommit(packageName: string, configuration: RushConfiguration): void;
    setDependenciesBeforePublish(packageName: string, configuration: RushConfiguration): void;
    abstract validate(versionString: string, packageName: string): void;
    }

// @beta
export class VersionPolicyConfiguration {
    // @internal
    constructor(jsonFileName: string);
    bump(versionPolicyName?: string, bumpType?: BumpType, identifier?: string, shouldCommit?: boolean): void;
    getVersionPolicy(policyName: string): VersionPolicy;
    update(versionPolicyName: string, newVersion: string): void;
    validate(projectsByName: Map<string, RushConfigurationProject>): void;
    readonly versionPolicies: Map<string, VersionPolicy>;
    }

// @beta
export enum VersionPolicyDefinitionName {
    // (undocumented)
    'individualVersion' = 1,
    // (undocumented)
    'lockStepVersion' = 0
}

// @public
export class YarnOptionsConfiguration extends PackageManagerOptionsConfigurationBase {
    // @internal
    constructor(json: _IYarnOptionsJson);
    readonly ignoreEngines: boolean;
}


```<|MERGE_RESOLUTION|>--- conflicted
+++ resolved
@@ -270,12 +270,9 @@
 // @public
 export abstract class PackageManagerOptionsConfigurationBase implements IPackageManagerOptionsJsonBase {
     // @internal
-<<<<<<< HEAD
-    constructor(json: IPnpmOptionsJson);
-    readonly preventManualShrinkwrapChanges: boolean;
-=======
     protected constructor(json: IPackageManagerOptionsJsonBase);
     readonly environmentVariables?: IConfigurationEnvironment;
+    readonly preventManualShrinkwrapChanges: boolean;
 }
 
 // @public
@@ -284,7 +281,6 @@
     constructor(json: _IPnpmOptionsJson, commonTempFolder: string);
     readonly pnpmStore: PnpmStoreOptions;
     readonly pnpmStorePath: string;
->>>>>>> f255545e
     readonly resolutionStrategy: ResolutionStrategy;
     readonly strictPeerDependencies: boolean;
 }
