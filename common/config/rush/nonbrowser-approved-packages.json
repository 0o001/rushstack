// DO NOT ADD COMMENTS IN THIS FILE.  They will be lost when the Rush tool resaves it.
{
  "$schema": "https://developer.microsoft.com/json-schemas/rush/v5/approved-packages.schema.json",
  "packages": [
    {
      "name": "@azure/identity",
      "allowedCategories": [ "libraries" ]
    },
    {
      "name": "@azure/storage-blob",
      "allowedCategories": [ "libraries" ]
    },
    {
      "name": "@babel/core",
      "allowedCategories": [ "tests" ]
    },
    {
      "name": "@jest/core",
      "allowedCategories": [ "libraries" ]
    },
    {
      "name": "@jest/create-cache-key-function",
      "allowedCategories": [ "libraries" ]
    },
    {
      "name": "@jest/reporters",
      "allowedCategories": [ "libraries", "tests" ]
    },
    {
      "name": "@jest/transform",
      "allowedCategories": [ "libraries" ]
    },
    {
      "name": "@jest/types",
      "allowedCategories": [ "libraries", "tests" ]
    },
    {
      "name": "@microsoft/api-documenter",
      "allowedCategories": [ "libraries", "tests" ]
    },
    {
      "name": "@microsoft/api-extractor",
      "allowedCategories": [ "libraries", "tests" ]
    },
    {
      "name": "@microsoft/api-extractor-model",
      "allowedCategories": [ "libraries" ]
    },
    {
      "name": "@microsoft/load-themed-styles",
      "allowedCategories": [ "libraries" ]
    },
    {
      "name": "@microsoft/rush-lib",
      "allowedCategories": [ "libraries", "tests" ]
    },
    {
      "name": "@microsoft/teams-js",
      "allowedCategories": [ "tests" ]
    },
    {
      "name": "@microsoft/tsdoc",
      "allowedCategories": [ "libraries" ]
    },
    {
      "name": "@microsoft/tsdoc-config",
      "allowedCategories": [ "libraries" ]
    },
    {
      "name": "@pnpm/link-bins",
      "allowedCategories": [ "libraries" ]
    },
    {
      "name": "@pnpm/logger",
      "allowedCategories": [ "libraries" ]
    },
    {
      "name": "@redis/client",
      "allowedCategories": [ "libraries" ]
    },
    {
      "name": "@rushstack/debug-certificate-manager",
      "allowedCategories": [ "libraries" ]
    },
    {
      "name": "@rushstack/eslint-config",
      "allowedCategories": [ "libraries", "tests" ]
    },
    {
      "name": "@rushstack/eslint-patch",
      "allowedCategories": [ "libraries" ]
    },
    {
      "name": "@rushstack/eslint-plugin",
      "allowedCategories": [ "libraries" ]
    },
    {
      "name": "@rushstack/eslint-plugin-packlets",
      "allowedCategories": [ "libraries" ]
    },
    {
      "name": "@rushstack/eslint-plugin-security",
      "allowedCategories": [ "libraries" ]
    },
    {
      "name": "@rushstack/hashed-folder-copy-plugin",
      "allowedCategories": [ "tests" ]
    },
    {
      "name": "@rushstack/heft",
      "allowedCategories": [ "libraries", "tests" ]
    },
    {
      "name": "@rushstack/heft-config-file",
      "allowedCategories": [ "libraries" ]
    },
    {
      "name": "@rushstack/heft-dev-cert-plugin",
      "allowedCategories": [ "libraries", "tests" ]
    },
    {
      "name": "@rushstack/heft-jest-plugin",
      "allowedCategories": [ "libraries", "tests" ]
    },
    {
      "name": "@rushstack/heft-node-rig",
      "allowedCategories": [ "libraries", "tests" ]
    },
    {
      "name": "@rushstack/heft-sass-plugin",
      "allowedCategories": [ "libraries", "tests" ]
    },
    {
      "name": "@rushstack/heft-serverless-stack-plugin",
      "allowedCategories": [ "tests" ]
    },
    {
      "name": "@rushstack/heft-storybook-plugin",
      "allowedCategories": [ "tests" ]
    },
    {
      "name": "@rushstack/heft-web-rig",
      "allowedCategories": [ "libraries", "tests" ]
    },
    {
      "name": "@rushstack/heft-webpack4-plugin",
      "allowedCategories": [ "libraries", "tests" ]
    },
    {
      "name": "@rushstack/heft-webpack5-plugin",
      "allowedCategories": [ "libraries", "tests" ]
    },
    {
      "name": "@rushstack/localization-utilities",
      "allowedCategories": [ "libraries" ]
    },
    {
      "name": "@rushstack/lockfile-explorer-web",
      "allowedCategories": [ "libraries" ]
    },
    {
      "name": "@rushstack/module-minifier",
      "allowedCategories": [ "libraries", "tests" ]
    },
    {
      "name": "@rushstack/node-core-library",
      "allowedCategories": [ "libraries", "tests" ]
    },
    {
      "name": "@rushstack/package-deps-hash",
      "allowedCategories": [ "libraries" ]
    },
    {
<<<<<<< HEAD
      "name": "@rushstack/rush-redis-cobuild-plugin",
      "allowedCategories": [ "tests" ]
=======
      "name": "@rushstack/package-extractor",
      "allowedCategories": [ "libraries" ]
>>>>>>> eee25a8e
    },
    {
      "name": "@rushstack/rig-package",
      "allowedCategories": [ "libraries" ]
    },
    {
      "name": "@rushstack/rush-amazon-s3-build-cache-plugin",
      "allowedCategories": [ "libraries", "tests" ]
    },
    {
      "name": "@rushstack/rush-azure-storage-build-cache-plugin",
      "allowedCategories": [ "libraries" ]
    },
    {
      "name": "@rushstack/rush-http-build-cache-plugin",
      "allowedCategories": [ "libraries" ]
    },
    {
      "name": "@rushstack/rush-sdk",
      "allowedCategories": [ "libraries", "tests" ]
    },
    {
      "name": "@rushstack/set-webpack-public-path-plugin",
      "allowedCategories": [ "libraries", "tests" ]
    },
    {
      "name": "@rushstack/stream-collator",
      "allowedCategories": [ "libraries" ]
    },
    {
      "name": "@rushstack/terminal",
      "allowedCategories": [ "libraries" ]
    },
    {
      "name": "@rushstack/tree-pattern",
      "allowedCategories": [ "libraries" ]
    },
    {
      "name": "@rushstack/ts-command-line",
      "allowedCategories": [ "libraries", "tests" ]
    },
    {
      "name": "@rushstack/typings-generator",
      "allowedCategories": [ "libraries" ]
    },
    {
      "name": "@rushstack/webpack-deep-imports-plugin",
      "allowedCategories": [ "libraries" ]
    },
    {
      "name": "@rushstack/webpack-plugin-utilities",
      "allowedCategories": [ "libraries" ]
    },
    {
      "name": "@rushstack/webpack-preserve-dynamic-require-plugin",
      "allowedCategories": [ "libraries" ]
    },
    {
      "name": "@rushstack/webpack4-localization-plugin",
      "allowedCategories": [ "tests" ]
    },
    {
      "name": "@rushstack/webpack4-module-minifier-plugin",
      "allowedCategories": [ "tests" ]
    },
    {
      "name": "@rushstack/webpack5-module-minifier-plugin",
      "allowedCategories": [ "tests" ]
    },
    {
      "name": "@rushstack/worker-pool",
      "allowedCategories": [ "libraries" ]
    },
    {
      "name": "@serverless-stack/aws-lambda-ric",
      "allowedCategories": [ "tests" ]
    },
    {
      "name": "@serverless-stack/cli",
      "allowedCategories": [ "tests" ]
    },
    {
      "name": "@serverless-stack/resources",
      "allowedCategories": [ "tests" ]
    },
    {
      "name": "@storybook/addon-actions",
      "allowedCategories": [ "tests" ]
    },
    {
      "name": "@storybook/addon-essentials",
      "allowedCategories": [ "tests" ]
    },
    {
      "name": "@storybook/addon-links",
      "allowedCategories": [ "tests" ]
    },
    {
      "name": "@storybook/cli",
      "allowedCategories": [ "tests" ]
    },
    {
      "name": "@storybook/components",
      "allowedCategories": [ "tests" ]
    },
    {
      "name": "@storybook/core-events",
      "allowedCategories": [ "tests" ]
    },
    {
      "name": "@storybook/react",
      "allowedCategories": [ "tests" ]
    },
    {
      "name": "@storybook/theming",
      "allowedCategories": [ "tests" ]
    },
    {
      "name": "@tsconfig/node14",
      "allowedCategories": [ "tests" ]
    },
    {
      "name": "@typescript-eslint/eslint-plugin",
      "allowedCategories": [ "libraries" ]
    },
    {
      "name": "@typescript-eslint/experimental-utils",
      "allowedCategories": [ "libraries" ]
    },
    {
      "name": "@typescript-eslint/parser",
      "allowedCategories": [ "libraries", "tests" ]
    },
    {
      "name": "@typescript-eslint/typescript-estree",
      "allowedCategories": [ "libraries" ]
    },
    {
      "name": "@yarnpkg/lockfile",
      "allowedCategories": [ "libraries" ]
    },
    {
      "name": "ajv",
      "allowedCategories": [ "libraries" ]
    },
    {
      "name": "api-extractor-lib1-test",
      "allowedCategories": [ "tests" ]
    },
    {
      "name": "api-extractor-lib2-test",
      "allowedCategories": [ "tests" ]
    },
    {
      "name": "api-extractor-lib3-test",
      "allowedCategories": [ "tests" ]
    },
    {
      "name": "api-extractor-test-01",
      "allowedCategories": [ "tests" ]
    },
    {
      "name": "api-extractor-test-02",
      "allowedCategories": [ "tests" ]
    },
    {
      "name": "argparse",
      "allowedCategories": [ "libraries" ]
    },
    {
      "name": "autoprefixer",
      "allowedCategories": [ "libraries", "tests" ]
    },
    {
      "name": "aws-cdk-lib",
      "allowedCategories": [ "tests" ]
    },
    {
      "name": "babel-loader",
      "allowedCategories": [ "tests" ]
    },
    {
      "name": "builtin-modules",
      "allowedCategories": [ "libraries" ]
    },
    {
      "name": "buttono",
      "allowedCategories": [ "tests" ]
    },
    {
      "name": "chokidar",
      "allowedCategories": [ "libraries" ]
    },
    {
      "name": "cli-table",
      "allowedCategories": [ "libraries" ]
    },
    {
      "name": "colors",
      "allowedCategories": [ "libraries", "tests" ]
    },
    {
      "name": "constructs",
      "allowedCategories": [ "tests" ]
    },
    {
      "name": "css-loader",
      "allowedCategories": [ "libraries", "tests" ]
    },
    {
      "name": "css-minimizer-webpack-plugin",
      "allowedCategories": [ "libraries" ]
    },
    {
      "name": "decache",
      "allowedCategories": [ "libraries" ]
    },
    {
      "name": "diff",
      "allowedCategories": [ "libraries" ]
    },
    {
      "name": "doc-plugin-rush-stack",
      "allowedCategories": [ "libraries" ]
    },
    {
      "name": "eslint",
      "allowedCategories": [ "libraries", "tests" ]
    },
    {
      "name": "eslint-plugin-promise",
      "allowedCategories": [ "libraries" ]
    },
    {
      "name": "eslint-plugin-react",
      "allowedCategories": [ "libraries" ]
    },
    {
      "name": "eslint-plugin-tsdoc",
      "allowedCategories": [ "libraries" ]
    },
    {
      "name": "express",
      "allowedCategories": [ "libraries" ]
    },
    {
      "name": "fast-glob",
      "allowedCategories": [ "libraries" ]
    },
    {
      "name": "fastify",
      "allowedCategories": [ "tests" ]
    },
    {
      "name": "figures",
      "allowedCategories": [ "libraries" ]
    },
    {
      "name": "file-loader",
      "allowedCategories": [ "tests" ]
    },
    {
      "name": "fs-extra",
      "allowedCategories": [ "libraries", "tests" ]
    },
    {
      "name": "git-repo-info",
      "allowedCategories": [ "libraries" ]
    },
    {
      "name": "glob",
      "allowedCategories": [ "libraries" ]
    },
    {
      "name": "glob-escape",
      "allowedCategories": [ "libraries" ]
    },
    {
      "name": "heft-action-plugin",
      "allowedCategories": [ "tests" ]
    },
    {
      "name": "heft-example-plugin-01",
      "allowedCategories": [ "tests" ]
    },
    {
      "name": "heft-example-plugin-02",
      "allowedCategories": [ "tests" ]
    },
    {
      "name": "heft-minimal-rig-test",
      "allowedCategories": [ "tests" ]
    },
    {
      "name": "heft-parameter-plugin",
      "allowedCategories": [ "tests" ]
    },
    {
      "name": "heft-storybook-react-tutorial",
      "allowedCategories": [ "tests" ]
    },
    {
      "name": "heft-storybook-react-tutorial-storybook",
      "allowedCategories": [ "tests" ]
    },
    {
      "name": "heft-storybook-react-tutorial-storykit",
      "allowedCategories": [ "tests" ]
    },
    {
      "name": "heft-web-rig-library-tutorial",
      "allowedCategories": [ "tests" ]
    },
    {
      "name": "heft-webpack5-plugin",
      "allowedCategories": []
    },
    {
      "name": "html-webpack-plugin",
      "allowedCategories": [ "libraries", "tests" ]
    },
    {
      "name": "http-proxy",
      "allowedCategories": [ "tests" ]
    },
    {
      "name": "https-proxy-agent",
      "allowedCategories": [ "libraries" ]
    },
    {
      "name": "ignore",
      "allowedCategories": [ "libraries" ]
    },
    {
      "name": "import-lazy",
      "allowedCategories": [ "libraries" ]
    },
    {
      "name": "inquirer",
      "allowedCategories": [ "libraries" ]
    },
    {
      "name": "jest",
      "allowedCategories": [ "libraries", "tests" ]
    },
    {
      "name": "jest-config",
      "allowedCategories": [ "libraries" ]
    },
    {
      "name": "jest-environment-jsdom",
      "allowedCategories": [ "libraries" ]
    },
    {
      "name": "jest-environment-node",
      "allowedCategories": [ "libraries" ]
    },
    {
      "name": "jest-resolve",
      "allowedCategories": [ "libraries" ]
    },
    {
      "name": "jest-snapshot",
      "allowedCategories": [ "libraries" ]
    },
    {
      "name": "jest-watch-select-projects",
      "allowedCategories": [ "libraries" ]
    },
    {
      "name": "jju",
      "allowedCategories": [ "libraries" ]
    },
    {
      "name": "js-yaml",
      "allowedCategories": [ "libraries" ]
    },
    {
      "name": "jsonpath-plus",
      "allowedCategories": [ "libraries" ]
    },
    {
      "name": "jszip",
      "allowedCategories": [ "libraries" ]
    },
    {
      "name": "loader-utils",
      "allowedCategories": [ "libraries" ]
    },
    {
      "name": "lodash",
      "allowedCategories": [ "libraries", "tests" ]
    },
    {
      "name": "long",
      "allowedCategories": [ "tests" ]
    },
    {
      "name": "memfs",
      "allowedCategories": [ "libraries" ]
    },
    {
      "name": "mini-css-extract-plugin",
      "allowedCategories": [ "libraries" ]
    },
    {
      "name": "minimatch",
      "allowedCategories": [ "libraries" ]
    },
    {
      "name": "node-fetch",
      "allowedCategories": [ "libraries" ]
    },
    {
      "name": "node-forge",
      "allowedCategories": [ "libraries" ]
    },
    {
      "name": "node-sass",
      "allowedCategories": [ "libraries", "tests" ]
    },
    {
      "name": "npm-check",
      "allowedCategories": [ "libraries" ]
    },
    {
      "name": "npm-package-arg",
      "allowedCategories": [ "libraries" ]
    },
    {
      "name": "npm-packlist",
      "allowedCategories": [ "libraries" ]
    },
    {
      "name": "open",
      "allowedCategories": [ "libraries" ]
    },
    {
      "name": "postcss",
      "allowedCategories": [ "libraries", "tests" ]
    },
    {
      "name": "postcss-loader",
      "allowedCategories": [ "libraries", "tests" ]
    },
    {
      "name": "postcss-modules",
      "allowedCategories": [ "libraries" ]
    },
    {
      "name": "prettier",
      "allowedCategories": [ "libraries" ]
    },
    {
      "name": "pseudolocale",
      "allowedCategories": [ "libraries" ]
    },
    {
      "name": "read-package-tree",
      "allowedCategories": [ "libraries" ]
    },
    {
      "name": "resolve",
      "allowedCategories": [ "libraries" ]
    },
    {
      "name": "sass",
      "allowedCategories": [ "libraries", "tests" ]
    },
    {
      "name": "sass-embedded",
      "allowedCategories": [ "libraries" ]
    },
    {
      "name": "sass-loader",
      "allowedCategories": [ "libraries", "tests" ]
    },
    {
      "name": "semver",
      "allowedCategories": [ "libraries", "tests" ]
    },
    {
      "name": "serialize-javascript",
      "allowedCategories": [ "libraries" ]
    },
    {
      "name": "source-map",
      "allowedCategories": [ "libraries" ]
    },
    {
      "name": "source-map-loader",
      "allowedCategories": [ "libraries", "tests" ]
    },
    {
      "name": "ssri",
      "allowedCategories": [ "libraries" ]
    },
    {
      "name": "strict-uri-encode",
      "allowedCategories": [ "libraries" ]
    },
    {
      "name": "string-argv",
      "allowedCategories": [ "libraries" ]
    },
    {
      "name": "strip-json-comments",
      "allowedCategories": [ "libraries" ]
    },
    {
      "name": "style-loader",
      "allowedCategories": [ "libraries", "tests" ]
    },
    {
      "name": "sudo",
      "allowedCategories": [ "libraries" ]
    },
    {
      "name": "tapable",
      "allowedCategories": [ "libraries", "tests" ]
    },
    {
      "name": "tar",
      "allowedCategories": [ "libraries" ]
    },
    {
      "name": "terser",
      "allowedCategories": [ "libraries", "tests" ]
    },
    {
      "name": "terser-webpack-plugin",
      "allowedCategories": [ "libraries", "tests" ]
    },
    {
      "name": "timsort",
      "allowedCategories": [ "libraries" ]
    },
    {
      "name": "true-case-path",
      "allowedCategories": [ "libraries" ]
    },
    {
      "name": "ts-loader",
      "allowedCategories": [ "tests" ]
    },
    {
      "name": "tslint",
      "allowedCategories": [ "libraries", "tests" ]
    },
    {
      "name": "tslint-microsoft-contrib",
      "allowedCategories": [ "tests" ]
    },
    {
      "name": "typescript",
      "allowedCategories": [ "libraries", "tests" ]
    },
    {
      "name": "url-loader",
      "allowedCategories": [ "libraries" ]
    },
    {
      "name": "webpack",
      "allowedCategories": [ "libraries", "tests" ]
    },
    {
      "name": "webpack-bundle-analyzer",
      "allowedCategories": [ "libraries", "tests" ]
    },
    {
      "name": "webpack-cli",
      "allowedCategories": [ "tests" ]
    },
    {
      "name": "webpack-dev-server",
      "allowedCategories": [ "libraries", "tests" ]
    },
    {
      "name": "webpack-merge",
      "allowedCategories": [ "libraries" ]
    },
    {
      "name": "webpack-sources",
      "allowedCategories": [ "libraries" ]
    },
    {
      "name": "wordwrap",
      "allowedCategories": [ "libraries" ]
    },
    {
      "name": "xmldoc",
      "allowedCategories": [ "libraries" ]
    },
    {
      "name": "z-schema",
      "allowedCategories": [ "libraries" ]
    }
  ]
}<|MERGE_RESOLUTION|>--- conflicted
+++ resolved
@@ -171,13 +171,12 @@
       "allowedCategories": [ "libraries" ]
     },
     {
-<<<<<<< HEAD
+      "name": "@rushstack/package-extractor",
+      "allowedCategories": [ "libraries" ]
+    },
+    {
       "name": "@rushstack/rush-redis-cobuild-plugin",
       "allowedCategories": [ "tests" ]
-=======
-      "name": "@rushstack/package-extractor",
-      "allowedCategories": [ "libraries" ]
->>>>>>> eee25a8e
     },
     {
       "name": "@rushstack/rig-package",
