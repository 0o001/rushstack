--- conflicted
+++ resolved
@@ -21,11 +21,6 @@
     "gulp": "~3.9.1"
   },
   "devDependencies": {
-<<<<<<< HEAD
-    "@microsoft/rush-stack-compiler": "0.1.0"
-=======
-    "@microsoft/rush-stack": "0.1.1",
     "@microsoft/rush-stack-compiler": "0.1.1"
->>>>>>> c94896ce
   }
 }