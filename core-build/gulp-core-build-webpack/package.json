{
  "name": "@microsoft/gulp-core-build-webpack",
  "version": "3.4.52",
  "description": "",
  "main": "lib/index.js",
  "typings": "lib/index.d.ts",
  "license": "MIT",
  "repository": {
    "type": "git",
    "url": "https://github.com/Microsoft/web-build-tools/tree/master/core-build/gulp-core-build-webpack"
  },
  "scripts": {
    "build": "gulp --clean"
  },
  "dependencies": {
    "@microsoft/gulp-core-build": "3.8.46",
    "@types/gulp": "3.8.32",
    "@types/node": "8.5.8",
    "colors": "~1.2.1",
    "gulp": "~3.9.1",
    "webpack": "~3.11.0"
  },
  "devDependencies": {
<<<<<<< HEAD
    "@microsoft/rush-stack-compiler-3.0": "0.0.0",
    "@microsoft/node-library-build": "6.0.10",
=======
    "@microsoft/rush-stack-compiler": "0.5.3",
    "@microsoft/node-library-build": "6.0.11",
>>>>>>> 37991d9b
    "@types/orchestrator": "0.0.30",
    "@types/q": "0.0.32",
    "@types/source-map": "0.5.0",
    "@types/uglify-js": "2.6.29",
    "@types/webpack": "4.4.0"
  }
}<|MERGE_RESOLUTION|>--- conflicted
+++ resolved
@@ -21,13 +21,8 @@
     "webpack": "~3.11.0"
   },
   "devDependencies": {
-<<<<<<< HEAD
     "@microsoft/rush-stack-compiler-3.0": "0.0.0",
-    "@microsoft/node-library-build": "6.0.10",
-=======
-    "@microsoft/rush-stack-compiler": "0.5.3",
     "@microsoft/node-library-build": "6.0.11",
->>>>>>> 37991d9b
     "@types/orchestrator": "0.0.30",
     "@types/q": "0.0.32",
     "@types/source-map": "0.5.0",
