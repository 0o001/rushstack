// Copyright (c) Microsoft Corporation. All rights reserved. Licensed under the MIT license.
// See LICENSE in the project root for license information.

import * as nodeJsPath from 'path';

import { ConfigurationFile, PathResolutionMethod, InheritanceType } from '../ConfigurationFile';
import {
  FileSystem,
  JsonFile,
  Path,
  StringBufferTerminalProvider,
  Terminal,
  Text
} from '@rushstack/node-core-library';
import { RigConfig } from '@rushstack/rig-package';

describe(ConfigurationFile.name, () => {
  const projectRoot: string = nodeJsPath.resolve(__dirname, '..', '..');
  let terminalProvider: StringBufferTerminalProvider;
  let terminal: Terminal;

  beforeEach(() => {
    const projectRoot: string = nodeJsPath.resolve(__dirname, '..', '..');
    const formatPathForLogging: (path: string) => string = (path: string) =>
      `<project root>/${Path.convertToSlashes(nodeJsPath.relative(projectRoot, path))}`;
    jest.spyOn(ConfigurationFile, '_formatPathForLogging').mockImplementation(formatPathForLogging);
    jest.spyOn(JsonFile, '_formatPathForError').mockImplementation(formatPathForLogging);

    terminalProvider = new StringBufferTerminalProvider(false);
    terminal = new Terminal(terminalProvider);
  });

  afterEach(() => {
    expect({
      log: terminalProvider.getOutput(),
      warning: terminalProvider.getWarningOutput(),
      error: terminalProvider.getErrorOutput(),
      verbose: terminalProvider.getVerbose(),
      debug: terminalProvider.getDebugOutput()
    }).toMatchSnapshot();
  });

  describe('A simple config file', () => {
    const configFileFolderName: string = 'simplestConfigFile';
    const projectRelativeFilePath: string = `${configFileFolderName}/simplestConfigFile.json`;
    const schemaPath: string = nodeJsPath.resolve(
      __dirname,
      configFileFolderName,
      'simplestConfigFile.schema.json'
    );

    interface ISimplestConfigFile {
      thing: string;
    }

    it('Correctly loads the config file', async () => {
      const configFileLoader: ConfigurationFile<ISimplestConfigFile> =
        new ConfigurationFile<ISimplestConfigFile>({
          projectRelativeFilePath: projectRelativeFilePath,
          jsonSchemaPath: schemaPath
        });
      const loadedConfigFile: ISimplestConfigFile =
        await configFileLoader.loadConfigurationFileForProjectAsync(terminal, __dirname);
      const expectedConfigFile: ISimplestConfigFile = { thing: 'A' };

      expect(JSON.stringify(loadedConfigFile)).toEqual(JSON.stringify(expectedConfigFile));
      expect(configFileLoader.getObjectSourceFilePath(loadedConfigFile)).toEqual(
        nodeJsPath.resolve(__dirname, projectRelativeFilePath)
      );
      expect(
        configFileLoader.getPropertyOriginalValue({ parentObject: loadedConfigFile, propertyName: 'thing' })
      ).toEqual('A');
    });

    it('Correctly resolves paths relative to the config file', async () => {
      const configFileLoader: ConfigurationFile<ISimplestConfigFile> =
        new ConfigurationFile<ISimplestConfigFile>({
          projectRelativeFilePath: projectRelativeFilePath,
          jsonSchemaPath: schemaPath,
          jsonPathMetadata: {
            '$.thing': {
              pathResolutionMethod: PathResolutionMethod.resolvePathRelativeToConfigurationFile
            }
          }
        });
      const loadedConfigFile: ISimplestConfigFile =
        await configFileLoader.loadConfigurationFileForProjectAsync(terminal, __dirname);
      const expectedConfigFile: ISimplestConfigFile = {
        thing: nodeJsPath.resolve(__dirname, configFileFolderName, 'A')
      };
      expect(JSON.stringify(loadedConfigFile)).toEqual(JSON.stringify(expectedConfigFile));
      expect(configFileLoader.getObjectSourceFilePath(loadedConfigFile)).toEqual(
        nodeJsPath.resolve(__dirname, projectRelativeFilePath)
      );
      expect(
        configFileLoader.getPropertyOriginalValue({ parentObject: loadedConfigFile, propertyName: 'thing' })
      ).toEqual('A');
    });

    it('Correctly resolves paths relative to the project root', async () => {
      const configFileLoader: ConfigurationFile<ISimplestConfigFile> =
        new ConfigurationFile<ISimplestConfigFile>({
          projectRelativeFilePath: projectRelativeFilePath,
          jsonSchemaPath: schemaPath,
          jsonPathMetadata: {
            '$.thing': {
              pathResolutionMethod: PathResolutionMethod.resolvePathRelativeToProjectRoot
            }
          }
        });
      const loadedConfigFile: ISimplestConfigFile =
        await configFileLoader.loadConfigurationFileForProjectAsync(terminal, __dirname);
      const expectedConfigFile: ISimplestConfigFile = {
        thing: nodeJsPath.resolve(projectRoot, 'A')
      };
      expect(JSON.stringify(loadedConfigFile)).toEqual(JSON.stringify(expectedConfigFile));
      expect(configFileLoader.getObjectSourceFilePath(loadedConfigFile)).toEqual(
        nodeJsPath.resolve(__dirname, projectRelativeFilePath)
      );
      expect(
        configFileLoader.getPropertyOriginalValue({ parentObject: loadedConfigFile, propertyName: 'thing' })
      ).toEqual('A');
    });
  });

  describe('A simple config file containing an array', () => {
    const configFileFolderName: string = 'simpleConfigFile';
    const projectRelativeFilePath: string = `${configFileFolderName}/simpleConfigFile.json`;
    const schemaPath: string = nodeJsPath.resolve(
      __dirname,
      configFileFolderName,
      'simpleConfigFile.schema.json'
    );

    interface ISimpleConfigFile {
      things: string[];
      booleanProp: boolean;
    }

    it('Correctly loads the config file', async () => {
      const configFileLoader: ConfigurationFile<ISimpleConfigFile> = new ConfigurationFile<ISimpleConfigFile>(
        {
          projectRelativeFilePath,
          jsonSchemaPath: schemaPath
        }
      );
      const loadedConfigFile: ISimpleConfigFile = await configFileLoader.loadConfigurationFileForProjectAsync(
        terminal,
        __dirname
      );
      const expectedConfigFile: ISimpleConfigFile = { things: ['A', 'B', 'C'], booleanProp: true };
      expect(JSON.stringify(loadedConfigFile)).toEqual(JSON.stringify(expectedConfigFile));
    });

    it('Correctly resolves paths relative to the config file', async () => {
      const configFileLoader: ConfigurationFile<ISimpleConfigFile> = new ConfigurationFile<ISimpleConfigFile>(
        {
          projectRelativeFilePath,
          jsonSchemaPath: schemaPath,
          jsonPathMetadata: {
            '$.things.*': {
              pathResolutionMethod: PathResolutionMethod.resolvePathRelativeToConfigurationFile
            }
          }
        }
      );
      const loadedConfigFile: ISimpleConfigFile = await configFileLoader.loadConfigurationFileForProjectAsync(
        terminal,
        __dirname
      );
      const expectedConfigFile: ISimpleConfigFile = {
        things: [
          nodeJsPath.resolve(__dirname, configFileFolderName, 'A'),
          nodeJsPath.resolve(__dirname, configFileFolderName, 'B'),
          nodeJsPath.resolve(__dirname, configFileFolderName, 'C')
        ],
        booleanProp: true
      };
      expect(JSON.stringify(loadedConfigFile)).toEqual(JSON.stringify(expectedConfigFile));
    });

    it('Correctly resolves paths relative to the project root', async () => {
      const configFileLoader: ConfigurationFile<ISimpleConfigFile> = new ConfigurationFile<ISimpleConfigFile>(
        {
          projectRelativeFilePath,
          jsonSchemaPath: schemaPath,
          jsonPathMetadata: {
            '$.things.*': {
              pathResolutionMethod: PathResolutionMethod.resolvePathRelativeToProjectRoot
            }
          }
        }
      );
      const loadedConfigFile: ISimpleConfigFile = await configFileLoader.loadConfigurationFileForProjectAsync(
        terminal,
        __dirname
      );
      const expectedConfigFile: ISimpleConfigFile = {
        things: [
          nodeJsPath.resolve(projectRoot, 'A'),
          nodeJsPath.resolve(projectRoot, 'B'),
          nodeJsPath.resolve(projectRoot, 'C')
        ],
        booleanProp: true
      };
      expect(JSON.stringify(loadedConfigFile)).toEqual(JSON.stringify(expectedConfigFile));
    });
  });

  describe('A simple config file with "extends"', () => {
    const configFileFolderName: string = 'simpleConfigFileWithExtends';
    const projectRelativeFilePath: string = `${configFileFolderName}/simpleConfigFileWithExtends.json`;
    const schemaPath: string = nodeJsPath.resolve(
      __dirname,
      configFileFolderName,
      'simpleConfigFileWithExtends.schema.json'
    );

    interface ISimpleConfigFile {
      things: string[];
      booleanProp: boolean;
    }

    it('Correctly loads the config file with default config meta', async () => {
      const configFileLoader: ConfigurationFile<ISimpleConfigFile> = new ConfigurationFile<ISimpleConfigFile>(
        {
          projectRelativeFilePath,
          jsonSchemaPath: schemaPath
        }
      );
      const loadedConfigFile: ISimpleConfigFile = await configFileLoader.loadConfigurationFileForProjectAsync(
        terminal,
        __dirname
      );
      const expectedConfigFile: ISimpleConfigFile = { things: ['A', 'B', 'C', 'D', 'E'], booleanProp: false };
      expect(JSON.stringify(loadedConfigFile)).toEqual(JSON.stringify(expectedConfigFile));
    });

    it('Correctly loads the config file with "append" in config meta', async () => {
      const configFileLoader: ConfigurationFile<ISimpleConfigFile> = new ConfigurationFile<ISimpleConfigFile>(
        {
          projectRelativeFilePath,
          jsonSchemaPath: schemaPath,
          propertyInheritance: {
            things: {
              inheritanceType: InheritanceType.append
            }
          }
        }
      );
      const loadedConfigFile: ISimpleConfigFile = await configFileLoader.loadConfigurationFileForProjectAsync(
        terminal,
        __dirname
      );
      const expectedConfigFile: ISimpleConfigFile = { things: ['A', 'B', 'C', 'D', 'E'], booleanProp: false };
      expect(JSON.stringify(loadedConfigFile)).toEqual(JSON.stringify(expectedConfigFile));
    });

    it('Correctly loads the config file with "replace" in config meta', async () => {
      const configFileLoader: ConfigurationFile<ISimpleConfigFile> = new ConfigurationFile<ISimpleConfigFile>(
        {
          projectRelativeFilePath,
          jsonSchemaPath: schemaPath,
          propertyInheritance: {
            things: {
              inheritanceType: InheritanceType.replace
            }
          }
        }
      );
      const loadedConfigFile: ISimpleConfigFile = await configFileLoader.loadConfigurationFileForProjectAsync(
        terminal,
        __dirname
      );
      const expectedConfigFile: ISimpleConfigFile = { things: ['D', 'E'], booleanProp: false };
      expect(JSON.stringify(loadedConfigFile)).toEqual(JSON.stringify(expectedConfigFile));
    });

    it('Correctly loads the config file with "custom" in config meta', async () => {
      const configFileLoader: ConfigurationFile<ISimpleConfigFile> = new ConfigurationFile<ISimpleConfigFile>(
        {
          projectRelativeFilePath,
          jsonSchemaPath: schemaPath,
          propertyInheritance: {
            things: {
              inheritanceType: InheritanceType.custom,
              inheritanceFunction: (current: string[], parent: string[]) => ['X', 'Y', 'Z']
            }
          }
        }
      );
      const loadedConfigFile: ISimpleConfigFile = await configFileLoader.loadConfigurationFileForProjectAsync(
        terminal,
        __dirname
      );
      const expectedConfigFile: ISimpleConfigFile = { things: ['X', 'Y', 'Z'], booleanProp: false };
      expect(JSON.stringify(loadedConfigFile)).toEqual(JSON.stringify(expectedConfigFile));
    });

    it('Correctly resolves paths relative to the config file', async () => {
      const configFileLoader: ConfigurationFile<ISimpleConfigFile> = new ConfigurationFile<ISimpleConfigFile>(
        {
          projectRelativeFilePath,
          jsonSchemaPath: schemaPath,
          jsonPathMetadata: {
            '$.things.*': {
              pathResolutionMethod: PathResolutionMethod.resolvePathRelativeToConfigurationFile
            }
          }
        }
      );
      const loadedConfigFile: ISimpleConfigFile = await configFileLoader.loadConfigurationFileForProjectAsync(
        terminal,
        __dirname
      );
      const parentConfigFileFolder: string = nodeJsPath.resolve(
        __dirname,
        configFileFolderName,
        '..',
        'simpleConfigFile'
      );

      const expectedConfigFile: ISimpleConfigFile = {
        things: [
          nodeJsPath.resolve(parentConfigFileFolder, 'A'),
          nodeJsPath.resolve(parentConfigFileFolder, 'B'),
          nodeJsPath.resolve(parentConfigFileFolder, 'C'),
          nodeJsPath.resolve(__dirname, configFileFolderName, 'D'),
          nodeJsPath.resolve(__dirname, configFileFolderName, 'E')
        ],
        booleanProp: false
      };
      expect(JSON.stringify(loadedConfigFile)).toEqual(JSON.stringify(expectedConfigFile));
    });
  });

  describe('A complex config file', () => {
    interface IComplexConfigFile {
      plugins: { plugin: string }[];
    }

    it('Correctly loads a complex config file', async () => {
      const projectRelativeFilePath: string = 'complexConfigFile/pluginsD.json';
      const rootConfigFilePath: string = nodeJsPath.resolve(__dirname, 'complexConfigFile', 'pluginsA.json');
      const secondConfigFilePath: string = nodeJsPath.resolve(
        __dirname,
        'complexConfigFile',
        'pluginsB.json'
      );
      const schemaPath: string = nodeJsPath.resolve(__dirname, 'complexConfigFile', 'plugins.schema.json');

      const configFileLoader: ConfigurationFile<IComplexConfigFile> =
        new ConfigurationFile<IComplexConfigFile>({
          projectRelativeFilePath: projectRelativeFilePath,
          jsonSchemaPath: schemaPath,
          jsonPathMetadata: {
            '$.plugins.*.plugin': {
              pathResolutionMethod: PathResolutionMethod.NodeResolve
            }
          }
        });
      const loadedConfigFile: IComplexConfigFile =
        await configFileLoader.loadConfigurationFileForProjectAsync(terminal, __dirname);
      const expectedConfigFile: IComplexConfigFile = {
        plugins: [
          {
            plugin: await FileSystem.getRealPathAsync(
              nodeJsPath.resolve(
                projectRoot,
                'node_modules',
                '@rushstack',
                'node-core-library',
                'lib',
                'index.js'
              )
            )
          },
          {
            plugin: await FileSystem.getRealPathAsync(
              nodeJsPath.resolve(projectRoot, 'node_modules', '@rushstack', 'heft', 'lib', 'index.js')
            )
          },
          {
            plugin: await FileSystem.getRealPathAsync(
              nodeJsPath.resolve(projectRoot, 'node_modules', '@rushstack', 'eslint-config', 'index.js')
            )
          }
        ]
      };

      expect(JSON.stringify(loadedConfigFile)).toEqual(JSON.stringify(expectedConfigFile));

      expect(
        configFileLoader.getPropertyOriginalValue({
          parentObject: loadedConfigFile.plugins[0],
          propertyName: 'plugin'
        })
      ).toEqual('@rushstack/node-core-library');
      expect(
        configFileLoader.getPropertyOriginalValue({
          parentObject: loadedConfigFile.plugins[1],
          propertyName: 'plugin'
        })
      ).toEqual('@rushstack/heft');
      expect(
        configFileLoader.getPropertyOriginalValue({
          parentObject: loadedConfigFile.plugins[2],
          propertyName: 'plugin'
        })
      ).toEqual('@rushstack/eslint-config');

      expect(configFileLoader.getObjectSourceFilePath(loadedConfigFile.plugins[0])).toEqual(
        rootConfigFilePath
      );
      expect(configFileLoader.getObjectSourceFilePath(loadedConfigFile.plugins[1])).toEqual(
        nodeJsPath.resolve(__dirname, secondConfigFilePath)
      );
      expect(configFileLoader.getObjectSourceFilePath(loadedConfigFile.plugins[2])).toEqual(
        nodeJsPath.resolve(__dirname, secondConfigFilePath)
      );
    });
  });

  describe('a complex file with inheritance type annotations', () => {
    interface IInheritanceTypeConfigFile {
      a: string;
      b: { c: string }[];
      d: {
        e: string;
        f: string;
        g: { h: string }[];
        i: { j: string }[];
        k: {
          l: string;
          m: { n: string }[];
          z?: string;
        };
        o: {
          p: { q: string }[];
        };
        r: {
          s: string;
        };
        y?: {
          z: string;
        };
      };
      y?: {
        z: string;
      };
    }

    interface ISimpleInheritanceTypeConfigFile {
      a: { b: string }[];
      c: {
        d: { e: string }[];
      };
      f: {
        g: { h: string }[];
        i: {
          j: { k: string }[];
        };
      };
      l: string;
    }

    it('Correctly loads a complex config file with inheritance type annotations', async () => {
      const projectRelativeFilePath: string = 'inheritanceTypeConfigFile/inheritanceTypeConfigFileB.json';
      const rootConfigFilePath: string = nodeJsPath.resolve(
        __dirname,
        'inheritanceTypeConfigFile',
        'inheritanceTypeConfigFileA.json'
      );
      const secondConfigFilePath: string = nodeJsPath.resolve(
        __dirname,
        'inheritanceTypeConfigFile',
        'inheritanceTypeConfigFileB.json'
      );
      const schemaPath: string = nodeJsPath.resolve(
        __dirname,
        'inheritanceTypeConfigFile',
        'inheritanceTypeConfigFile.schema.json'
      );

      const configFileLoader: ConfigurationFile<IInheritanceTypeConfigFile> =
        new ConfigurationFile<IInheritanceTypeConfigFile>({
          projectRelativeFilePath: projectRelativeFilePath,
          jsonSchemaPath: schemaPath
        });
      const loadedConfigFile: IInheritanceTypeConfigFile =
        await configFileLoader.loadConfigurationFileForProjectAsync(terminal, __dirname);
      const expectedConfigFile: IInheritanceTypeConfigFile = {
        a: 'A',
        // "$b.inheritanceType": "append"
        b: [{ c: 'A' }, { c: 'B' }],
        // "$d.inheritanceType": "merge"
        d: {
          e: 'A',
          f: 'B',
          // "$g.inheritanceType": "append"
          g: [{ h: 'A' }, { h: 'B' }],
          // "$i.inheritanceType": "replace"
          i: [{ j: 'B' }],
          // "$k.inheritanceType": "merge"
          k: {
            l: 'A',
            m: [{ n: 'A' }, { n: 'B' }],
            z: 'B'
          },
          // "$o.inheritanceType": "replace"
          o: {
            p: [{ q: 'B' }]
          },
          r: {
            s: 'A'
          },
          y: {
            z: 'B'
          }
        },
        y: {
          z: 'B'
        }
      };

      expect(JSON.stringify(loadedConfigFile)).toEqual(JSON.stringify(expectedConfigFile));

      expect(configFileLoader.getObjectSourceFilePath(loadedConfigFile.b[0])).toEqual(rootConfigFilePath);
      expect(configFileLoader.getObjectSourceFilePath(loadedConfigFile.b[1])).toEqual(secondConfigFilePath);

      // loadedConfigFile.d source path is the second config file since it was merged into the first
      expect(configFileLoader.getObjectSourceFilePath(loadedConfigFile.d)).toEqual(secondConfigFilePath);
      expect(configFileLoader.getObjectSourceFilePath(loadedConfigFile.d.g[0])).toEqual(rootConfigFilePath);
      expect(configFileLoader.getObjectSourceFilePath(loadedConfigFile.d.g[1])).toEqual(secondConfigFilePath);
      expect(configFileLoader.getObjectSourceFilePath(loadedConfigFile.d.i[0])).toEqual(secondConfigFilePath);

      // loadedConfigFile.d.k source path is the second config file since it was merged into the first
      expect(configFileLoader.getObjectSourceFilePath(loadedConfigFile.d.k)).toEqual(secondConfigFilePath);
      expect(configFileLoader.getObjectSourceFilePath(loadedConfigFile.d.k.m[0])).toEqual(rootConfigFilePath);
      expect(configFileLoader.getObjectSourceFilePath(loadedConfigFile.d.k.m[1])).toEqual(
        secondConfigFilePath
      );

      // loadedConfigFile.d.o source path is the second config file since it replaced the first
      expect(configFileLoader.getObjectSourceFilePath(loadedConfigFile.d.o)).toEqual(secondConfigFilePath);
      expect(configFileLoader.getObjectSourceFilePath(loadedConfigFile.d.o.p[0])).toEqual(
        secondConfigFilePath
      );

      expect(configFileLoader.getObjectSourceFilePath(loadedConfigFile.d.r)).toEqual(rootConfigFilePath);

      expect(configFileLoader.getObjectSourceFilePath(loadedConfigFile.d.y!)).toEqual(secondConfigFilePath);

      expect(configFileLoader.getObjectSourceFilePath(loadedConfigFile.y!)).toEqual(secondConfigFilePath);
    });

    it('Correctly loads a complex config file with a single inheritance type annotation', async () => {
      const projectRelativeFilePath: string =
        'simpleInheritanceTypeConfigFile/simpleInheritanceTypeConfigFileB.json';
      const rootConfigFilePath: string = nodeJsPath.resolve(
        __dirname,
        'simpleInheritanceTypeConfigFile',
        'simpleInheritanceTypeConfigFileA.json'
      );
      const secondConfigFilePath: string = nodeJsPath.resolve(
        __dirname,
        'simpleInheritanceTypeConfigFile',
        'simpleInheritanceTypeConfigFileB.json'
      );
      const schemaPath: string = nodeJsPath.resolve(
        __dirname,
        'simpleInheritanceTypeConfigFile',
        'simpleInheritanceTypeConfigFile.schema.json'
      );

      const configFileLoader: ConfigurationFile<ISimpleInheritanceTypeConfigFile> =
        new ConfigurationFile<ISimpleInheritanceTypeConfigFile>({
          projectRelativeFilePath: projectRelativeFilePath,
          jsonSchemaPath: schemaPath
        });
      const loadedConfigFile: ISimpleInheritanceTypeConfigFile =
        await configFileLoader.loadConfigurationFileForProjectAsync(terminal, __dirname);
      const expectedConfigFile: ISimpleInheritanceTypeConfigFile = {
        a: [{ b: 'A' }, { b: 'B' }],
        c: {
          d: [{ e: 'B' }]
        },
        // "$f.inheritanceType": "merge"
        f: {
          g: [{ h: 'A' }, { h: 'B' }],
          i: {
            j: [{ k: 'B' }]
          }
        },
        l: 'A'
      };

      expect(JSON.stringify(loadedConfigFile)).toEqual(JSON.stringify(expectedConfigFile));

      expect(configFileLoader.getObjectSourceFilePath(loadedConfigFile.a[0])).toEqual(rootConfigFilePath);
      expect(configFileLoader.getObjectSourceFilePath(loadedConfigFile.a[1])).toEqual(secondConfigFilePath);

      expect(configFileLoader.getObjectSourceFilePath(loadedConfigFile.c)).toEqual(secondConfigFilePath);
      expect(configFileLoader.getObjectSourceFilePath(loadedConfigFile.c.d[0])).toEqual(secondConfigFilePath);

      // loadedConfigFile.f source path is the second config file since it was merged into the first
      expect(configFileLoader.getObjectSourceFilePath(loadedConfigFile.f)).toEqual(secondConfigFilePath);
      expect(configFileLoader.getObjectSourceFilePath(loadedConfigFile.f.g[0])).toEqual(rootConfigFilePath);
      expect(configFileLoader.getObjectSourceFilePath(loadedConfigFile.f.g[1])).toEqual(secondConfigFilePath);
      expect(configFileLoader.getObjectSourceFilePath(loadedConfigFile.f.i)).toEqual(secondConfigFilePath);
      expect(configFileLoader.getObjectSourceFilePath(loadedConfigFile.f.i.j[0])).toEqual(
        secondConfigFilePath
      );
    });

    it("throws an error when an array uses the 'merge' inheritance type", async () => {
      const schemaPath: string = nodeJsPath.resolve(
        __dirname,
        'simpleInheritanceTypeConfigFile',
        'simpleInheritanceTypeConfigFile.schema.json'
      );
      const configFileLoader: ConfigurationFile<void> = new ConfigurationFile({
        projectRelativeFilePath: 'simpleInheritanceTypeConfigFile/badInheritanceTypeConfigFileA.json',
        jsonSchemaPath: schemaPath
      });

      await expect(
        configFileLoader.loadConfigurationFileForProjectAsync(terminal, __dirname)
      ).rejects.toThrowErrorMatchingSnapshot();
    });

    it("throws an error when a keyed object uses the 'append' inheritance type", async () => {
      const schemaPath: string = nodeJsPath.resolve(
        __dirname,
        'simpleInheritanceTypeConfigFile',
        'simpleInheritanceTypeConfigFile.schema.json'
      );
      const configFileLoader: ConfigurationFile<void> = new ConfigurationFile({
        projectRelativeFilePath: 'simpleInheritanceTypeConfigFile/badInheritanceTypeConfigFileB.json',
        jsonSchemaPath: schemaPath
      });

      await expect(
        configFileLoader.loadConfigurationFileForProjectAsync(terminal, __dirname)
      ).rejects.toThrowErrorMatchingSnapshot();
    });

    it('throws an error when a non-object property uses an inheritance type', async () => {
      const schemaPath: string = nodeJsPath.resolve(
        __dirname,
        'simpleInheritanceTypeConfigFile',
        'simpleInheritanceTypeConfigFile.schema.json'
      );
      const configFileLoader: ConfigurationFile<void> = new ConfigurationFile({
        projectRelativeFilePath: 'simpleInheritanceTypeConfigFile/badInheritanceTypeConfigFileC.json',
        jsonSchemaPath: schemaPath
      });

      await expect(
        configFileLoader.loadConfigurationFileForProjectAsync(terminal, __dirname)
      ).rejects.toThrowErrorMatchingSnapshot();
    });

    it('throws an error when an inheritance type is specified for an unspecified property', async () => {
      const schemaPath: string = nodeJsPath.resolve(
        __dirname,
        'simpleInheritanceTypeConfigFile',
        'simpleInheritanceTypeConfigFile.schema.json'
      );
      const configFileLoader: ConfigurationFile<void> = new ConfigurationFile({
        projectRelativeFilePath: 'simpleInheritanceTypeConfigFile/badInheritanceTypeConfigFileD.json',
        jsonSchemaPath: schemaPath
      });

      await expect(
        configFileLoader.loadConfigurationFileForProjectAsync(terminal, __dirname)
      ).rejects.toThrowErrorMatchingSnapshot();
    });

    it('throws an error when an unsupported inheritance type is specified', async () => {
      const schemaPath: string = nodeJsPath.resolve(
        __dirname,
        'simpleInheritanceTypeConfigFile',
        'simpleInheritanceTypeConfigFile.schema.json'
      );
      const configFileLoader: ConfigurationFile<void> = new ConfigurationFile({
        projectRelativeFilePath: 'simpleInheritanceTypeConfigFile/badInheritanceTypeConfigFileE.json',
        jsonSchemaPath: schemaPath
      });

      await expect(
        configFileLoader.loadConfigurationFileForProjectAsync(terminal, __dirname)
      ).rejects.toThrowErrorMatchingSnapshot();
    });
  });

  describe('loading a rig', () => {
    const projectFolder: string = nodeJsPath.resolve(__dirname, 'project-referencing-rig');
    const rigConfig: RigConfig = RigConfig.loadForProjectFolder({ projectFolderPath: projectFolder });

    const schemaPath: string = nodeJsPath.resolve(
      __dirname,
      'simplestConfigFile',
      'simplestConfigFile.schema.json'
    );

    interface ISimplestConfigFile {
      thing: string;
    }

    it('correctly loads a config file inside a rig', async () => {
      const projectRelativeFilePath: string = 'config/simplestConfigFile.json';
      const configFileLoader: ConfigurationFile<ISimplestConfigFile> =
        new ConfigurationFile<ISimplestConfigFile>({
          projectRelativeFilePath: projectRelativeFilePath,
          jsonSchemaPath: schemaPath
        });
      const loadedConfigFile: ISimplestConfigFile =
        await configFileLoader.loadConfigurationFileForProjectAsync(terminal, projectFolder, rigConfig);
      const expectedConfigFile: ISimplestConfigFile = { thing: 'A' };

      expect(JSON.stringify(loadedConfigFile)).toEqual(JSON.stringify(expectedConfigFile));
      expect(configFileLoader.getObjectSourceFilePath(loadedConfigFile)).toEqual(
        nodeJsPath.resolve(
          projectFolder,
          'node_modules',
          'test-rig',
          'profiles',
          'default',
          projectRelativeFilePath
        )
      );
      expect(
        configFileLoader.getPropertyOriginalValue({ parentObject: loadedConfigFile, propertyName: 'thing' })
      ).toEqual('A');
    });

    it('correctly loads a config file inside a rig via tryLoadConfigurationFileForProjectAsync', async () => {
      const projectRelativeFilePath: string = 'config/simplestConfigFile.json';
      const configFileLoader: ConfigurationFile<ISimplestConfigFile> =
        new ConfigurationFile<ISimplestConfigFile>({
          projectRelativeFilePath: projectRelativeFilePath,
          jsonSchemaPath: schemaPath
        });
      const loadedConfigFile: ISimplestConfigFile | undefined =
        await configFileLoader.tryLoadConfigurationFileForProjectAsync(terminal, projectFolder, rigConfig);
      const expectedConfigFile: ISimplestConfigFile = { thing: 'A' };

      expect(loadedConfigFile).not.toBeUndefined();
      expect(JSON.stringify(loadedConfigFile)).toEqual(JSON.stringify(expectedConfigFile));
      expect(configFileLoader.getObjectSourceFilePath(loadedConfigFile!)).toEqual(
        nodeJsPath.resolve(
          projectFolder,
          'node_modules',
          'test-rig',
          'profiles',
          'default',
          projectRelativeFilePath
        )
      );
      expect(
        configFileLoader.getPropertyOriginalValue({ parentObject: loadedConfigFile!, propertyName: 'thing' })
      ).toEqual('A');
    });

    it("throws an error when a config file doesn't exist in a project referencing a rig, which also doesn't have the file", async () => {
      const configFileLoader: ConfigurationFile<void> = new ConfigurationFile({
        projectRelativeFilePath: 'config/notExist.json',
        jsonSchemaPath: schemaPath
      });

      await expect(
        configFileLoader.loadConfigurationFileForProjectAsync(terminal, projectFolder, rigConfig)
      ).rejects.toThrowErrorMatchingSnapshot();
    });
  });

  describe('error cases', () => {
    const errorCasesFolderName: string = 'errorCases';

    it("throws an error when the file doesn't exist", async () => {
      const errorCaseFolderName: string = 'invalidType';
      const configFileLoader: ConfigurationFile<void> = new ConfigurationFile({
        projectRelativeFilePath: `${errorCasesFolderName}/${errorCaseFolderName}/notExist.json`,
        jsonSchemaPath: nodeJsPath.resolve(
          __dirname,
          errorCasesFolderName,
          errorCaseFolderName,
          'config.schema.json'
        )
      });

      await expect(
        configFileLoader.loadConfigurationFileForProjectAsync(terminal, __dirname)
      ).rejects.toThrowErrorMatchingSnapshot();
    });

    it("returns undefined when the file doesn't exist for tryLoadConfigurationFileForProjectAsync", async () => {
      const errorCaseFolderName: string = 'invalidType';
      const configFileLoader: ConfigurationFile<void> = new ConfigurationFile({
        projectRelativeFilePath: `${errorCasesFolderName}/${errorCaseFolderName}/notExist.json`,
        jsonSchemaPath: nodeJsPath.resolve(
          __dirname,
          errorCasesFolderName,
          errorCaseFolderName,
          'config.schema.json'
        )
      });

      await expect(
        configFileLoader.tryLoadConfigurationFileForProjectAsync(terminal, __dirname)
      ).resolves.toBeUndefined();
    });

    it("Throws an error when the file isn't valid JSON", async () => {
      const errorCaseFolderName: string = 'invalidJson';
      const configFilePath: string = `${errorCasesFolderName}/${errorCaseFolderName}/config.json`;
      const fullConfigFilePath: string = `${__dirname}/${configFilePath}`;
      // Normalize newlines to make the error message consistent across platforms
      const normalizedRawConfigFile: string = Text.convertToLf(
        await FileSystem.readFileAsync(fullConfigFilePath)
      );
      jest
        .spyOn(FileSystem, 'readFileAsync')
        .mockImplementation((filePath: string) =>
          Path.convertToSlashes(filePath) === Path.convertToSlashes(fullConfigFilePath)
            ? Promise.resolve(normalizedRawConfigFile)
            : Promise.reject(new Error('File not found'))
        );

      const configFileLoader: ConfigurationFile<void> = new ConfigurationFile({
        projectRelativeFilePath: configFilePath,
        jsonSchemaPath: nodeJsPath.resolve(
          __dirname,
          errorCasesFolderName,
          errorCaseFolderName,
          'config.schema.json'
        )
      });
<<<<<<< HEAD
      await expect(async () => {
        await configFileLoader.loadConfigurationFileForProjectAsync(terminal, __dirname);
        fail();
        // Example:
        //
        //   Error: In config file "<project root>/src/test/errorCases/invalidJson/config.json":
        //    SyntaxError: Unexpected token '\n' at 2:19
        //
        // Use a RegExp because the unexpected token value is different depending on OS newlines
      }).rejects.toThrow(/\<project root\>.*config\.json.*Unexpected token/);
=======

      await expect(
        configFileLoader.loadConfigurationFileForProjectAsync(terminal, __dirname)
      ).rejects.toThrowErrorMatchingSnapshot();

      jest.restoreAllMocks();
>>>>>>> 1998ba81
    });

    it("Throws an error for a file that doesn't match its schema", async () => {
      const errorCaseFolderName: string = 'invalidType';
      const configFileLoader: ConfigurationFile<void> = new ConfigurationFile({
        projectRelativeFilePath: `${errorCasesFolderName}/${errorCaseFolderName}/config.json`,
        jsonSchemaPath: nodeJsPath.resolve(
          __dirname,
          errorCasesFolderName,
          errorCaseFolderName,
          'config.schema.json'
        )
      });

      await expect(
        configFileLoader.loadConfigurationFileForProjectAsync(terminal, __dirname)
      ).rejects.toThrowErrorMatchingSnapshot();
    });

    it('Throws an error when there is a circular reference in "extends" properties', async () => {
      const errorCaseFolderName: string = 'circularReference';
      const configFileLoader: ConfigurationFile<void> = new ConfigurationFile({
        projectRelativeFilePath: `${errorCasesFolderName}/${errorCaseFolderName}/config1.json`,
        jsonSchemaPath: nodeJsPath.resolve(
          __dirname,
          errorCasesFolderName,
          errorCaseFolderName,
          'config.schema.json'
        )
      });

      await expect(
        configFileLoader.loadConfigurationFileForProjectAsync(terminal, __dirname)
      ).rejects.toThrowErrorMatchingSnapshot();
    });

    it('Throws an error when an "extends" property points to a file that cannot be resolved', async () => {
      const errorCaseFolderName: string = 'extendsNotExist';
      const configFileLoader: ConfigurationFile<void> = new ConfigurationFile({
        projectRelativeFilePath: `${errorCasesFolderName}/${errorCaseFolderName}/config.json`,
        jsonSchemaPath: nodeJsPath.resolve(
          __dirname,
          errorCasesFolderName,
          errorCaseFolderName,
          'config.schema.json'
        )
      });

      await expect(
        configFileLoader.loadConfigurationFileForProjectAsync(terminal, __dirname)
      ).rejects.toThrowErrorMatchingSnapshot();
    });

    it("Throws an error when a combined config file doesn't match the schema", async () => {
      const errorCaseFolderName: string = 'invalidCombinedFile';
      const configFileLoader: ConfigurationFile<void> = new ConfigurationFile({
        projectRelativeFilePath: `${errorCasesFolderName}/${errorCaseFolderName}/config1.json`,
        jsonSchemaPath: nodeJsPath.resolve(
          __dirname,
          errorCasesFolderName,
          errorCaseFolderName,
          'config.schema.json'
        )
      });

      await expect(
        configFileLoader.loadConfigurationFileForProjectAsync(terminal, __dirname)
      ).rejects.toThrowErrorMatchingSnapshot();
    });

    it("Throws an error when a requested file doesn't exist", async () => {
      const configFileLoader: ConfigurationFile<void> = new ConfigurationFile({
        projectRelativeFilePath: `${errorCasesFolderName}/folderThatDoesntExist/config.json`,
        jsonSchemaPath: nodeJsPath.resolve(
          __dirname,
          errorCasesFolderName,
          'invalidCombinedFile',
          'config.schema.json'
        )
      });

      await expect(
        configFileLoader.loadConfigurationFileForProjectAsync(terminal, __dirname)
      ).rejects.toThrowErrorMatchingSnapshot();
    });
  });
});<|MERGE_RESOLUTION|>--- conflicted
+++ resolved
@@ -837,25 +837,12 @@
           'config.schema.json'
         )
       });
-<<<<<<< HEAD
-      await expect(async () => {
-        await configFileLoader.loadConfigurationFileForProjectAsync(terminal, __dirname);
-        fail();
-        // Example:
-        //
-        //   Error: In config file "<project root>/src/test/errorCases/invalidJson/config.json":
-        //    SyntaxError: Unexpected token '\n' at 2:19
-        //
-        // Use a RegExp because the unexpected token value is different depending on OS newlines
-      }).rejects.toThrow(/\<project root\>.*config\.json.*Unexpected token/);
-=======
 
       await expect(
         configFileLoader.loadConfigurationFileForProjectAsync(terminal, __dirname)
       ).rejects.toThrowErrorMatchingSnapshot();
 
       jest.restoreAllMocks();
->>>>>>> 1998ba81
     });
 
     it("Throws an error for a file that doesn't match its schema", async () => {
