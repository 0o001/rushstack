// Copyright (c) Microsoft Corporation. All rights reserved. Licensed under the MIT license.
// See LICENSE in the project root for license information.

import colors from 'colors/safe';
import * as path from 'path';

import { AsyncRecycler } from '../utilities/AsyncRecycler';
import { RushConfiguration } from '../api/RushConfiguration';
import { RushConstants } from '../logic/RushConstants';
import { RushGlobalFolder } from '../api/RushGlobalFolder';

/**
 * This class implements the logic for "rush purge"
 */
export class PurgeManager {
  private _rushConfiguration: RushConfiguration;
  private _rushGlobalFolder: RushGlobalFolder;
<<<<<<< HEAD
  private _commonTempFolderRecycler: AsyncRecycler;
  private _commonTempSplitFolderRecycler: AsyncRecycler;
=======
>>>>>>> ce92472e
  private _rushUserFolderRecycler: AsyncRecycler;

  public readonly commonTempFolderRecycler: AsyncRecycler;

  public constructor(rushConfiguration: RushConfiguration, rushGlobalFolder: RushGlobalFolder) {
    this._rushConfiguration = rushConfiguration;
    this._rushGlobalFolder = rushGlobalFolder;

    const commonAsyncRecyclerPath: string = path.join(
      this._rushConfiguration.commonTempFolder,
      RushConstants.rushRecyclerFolderName
    );
    this.commonTempFolderRecycler = new AsyncRecycler(commonAsyncRecyclerPath);

    const commonSplitAsyncRecyclerPath: string = path.join(
      this._rushConfiguration.commonTempSplitFolder,
      RushConstants.rushRecyclerFolderName
    );
    this._commonTempSplitFolderRecycler = new AsyncRecycler(commonSplitAsyncRecyclerPath);

    const rushUserAsyncRecyclerPath: string = path.join(
      this._rushGlobalFolder.path,
      RushConstants.rushRecyclerFolderName
    );
    this._rushUserFolderRecycler = new AsyncRecycler(rushUserAsyncRecyclerPath);
  }

  /**
   * Performs the AsyncRecycler.deleteAll() operation.  This should be called before
   * the PurgeManager instance is disposed.
   */
  public deleteAll(): void {
<<<<<<< HEAD
    this._commonTempFolderRecycler.deleteAll();
    this._commonTempSplitFolderRecycler.deleteAll();
=======
    this.commonTempFolderRecycler.deleteAll();
>>>>>>> ce92472e
    this._rushUserFolderRecycler.deleteAll();
  }

  /**
   * Delete everything from the common/temp folder
   */
  public purgeNormal(): void {
    // Delete everything under common\temp except for the recycler folder itself
    console.log('Purging ' + this._rushConfiguration.commonTempFolder);

    this.commonTempFolderRecycler.moveAllItemsInFolder(
      this._rushConfiguration.commonTempFolder,
      this._getMembersToExclude(this._rushConfiguration.commonTempFolder, true)
    );

    this._commonTempSplitFolderRecycler.moveAllItemsInFolder(
      this._rushConfiguration.commonTempSplitFolder,
      this._getMembersToExclude(this._rushConfiguration.commonTempFolder, true)
    );
  }

  /**
   * In addition to performing the purgeNormal() operation, this method also cleans the
   * .rush folder in the user's home directory.
   */
  public purgeUnsafe(): void {
    this.purgeNormal();

    // We will delete everything under ~/.rush/ except for the recycler folder itself
    console.log('Purging ' + this._rushGlobalFolder.path);

    // If Rush itself is running under a folder such as  ~/.rush/node-v4.5.6/rush-1.2.3,
    // we cannot delete that folder.

    // First purge the node-specific folder, e.g. ~/.rush/node-v4.5.6/* except for rush-1.2.3:
    this._rushUserFolderRecycler.moveAllItemsInFolder(
      this._rushGlobalFolder.nodeSpecificPath,
      this._getMembersToExclude(this._rushGlobalFolder.nodeSpecificPath, true)
    );

    // Then purge the the global folder, e.g. ~/.rush/* except for node-v4.5.6
    this._rushUserFolderRecycler.moveAllItemsInFolder(
      this._rushGlobalFolder.path,
      this._getMembersToExclude(this._rushGlobalFolder.path, false)
    );

    if (
      this._rushConfiguration.packageManager === 'pnpm' &&
      this._rushConfiguration.pnpmOptions.pnpmStore === 'global' &&
      this._rushConfiguration.pnpmOptions.pnpmStorePath
    ) {
      console.warn(colors.yellow(`Purging the global pnpm-store`));
      this._rushUserFolderRecycler.moveAllItemsInFolder(this._rushConfiguration.pnpmOptions.pnpmStorePath);
    }
  }

  private _getMembersToExclude(folderToRecycle: string, showWarning: boolean): string[] {
    // Don't recycle the recycler
    const membersToExclude: string[] = [RushConstants.rushRecyclerFolderName];

    // If the current process is running inside one of the folders, don't recycle that either
    // Example: "/home/user/.rush/rush-1.2.3/lib/example.js"
    const currentFolderPath: string = path.resolve(__dirname);

    // Example:
    // folderToRecycle = "/home/user/.rush/node-v4.5.6"
    // relative =  "rush-1.2.3/lib/example.js"
    const relative: string = path.relative(folderToRecycle, currentFolderPath);

    // (The result can be an absolute path if the two folders are on different drive letters)
    if (!path.isAbsolute(relative)) {
      // Get the first path segment:
      const firstPart: string = relative.split(/[\\\/]/)[0];
      if (firstPart.length > 0 && firstPart !== '..') {
        membersToExclude.push(firstPart);

        if (showWarning) {
          // Warn that we won't dispose this folder
          console.log(
            colors.yellow(
              "The active process's folder will not be deleted: " + path.join(folderToRecycle, firstPart)
            )
          );
        }
      }
    }

    return membersToExclude;
  }
}<|MERGE_RESOLUTION|>--- conflicted
+++ resolved
@@ -15,14 +15,10 @@
 export class PurgeManager {
   private _rushConfiguration: RushConfiguration;
   private _rushGlobalFolder: RushGlobalFolder;
-<<<<<<< HEAD
-  private _commonTempFolderRecycler: AsyncRecycler;
-  private _commonTempSplitFolderRecycler: AsyncRecycler;
-=======
->>>>>>> ce92472e
   private _rushUserFolderRecycler: AsyncRecycler;
 
   public readonly commonTempFolderRecycler: AsyncRecycler;
+  public readonly commonTempSplitFolderRecycler: AsyncRecycler;
 
   public constructor(rushConfiguration: RushConfiguration, rushGlobalFolder: RushGlobalFolder) {
     this._rushConfiguration = rushConfiguration;
@@ -38,7 +34,7 @@
       this._rushConfiguration.commonTempSplitFolder,
       RushConstants.rushRecyclerFolderName
     );
-    this._commonTempSplitFolderRecycler = new AsyncRecycler(commonSplitAsyncRecyclerPath);
+    this.commonTempSplitFolderRecycler = new AsyncRecycler(commonSplitAsyncRecyclerPath);
 
     const rushUserAsyncRecyclerPath: string = path.join(
       this._rushGlobalFolder.path,
@@ -52,12 +48,8 @@
    * the PurgeManager instance is disposed.
    */
   public deleteAll(): void {
-<<<<<<< HEAD
-    this._commonTempFolderRecycler.deleteAll();
-    this._commonTempSplitFolderRecycler.deleteAll();
-=======
     this.commonTempFolderRecycler.deleteAll();
->>>>>>> ce92472e
+    this.commonTempSplitFolderRecycler.deleteAll();
     this._rushUserFolderRecycler.deleteAll();
   }
 
@@ -73,7 +65,7 @@
       this._getMembersToExclude(this._rushConfiguration.commonTempFolder, true)
     );
 
-    this._commonTempSplitFolderRecycler.moveAllItemsInFolder(
+    this.commonTempSplitFolderRecycler.moveAllItemsInFolder(
       this._rushConfiguration.commonTempSplitFolder,
       this._getMembersToExclude(this._rushConfiguration.commonTempFolder, true)
     );
