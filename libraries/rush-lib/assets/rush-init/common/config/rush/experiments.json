/**
 * This configuration file allows repo maintainers to enable and disable experimental
 * Rush features.  More documentation is available on the Rush website: https://rushjs.io
 */
{
  "$schema": "https://developer.microsoft.com/json-schemas/rush/v5/experiments.schema.json",

  /**
   * By default, 'rush install' passes --no-prefer-frozen-lockfile to 'pnpm install'.
   * Set this option to true to pass '--frozen-lockfile' instead for faster installs.
   */
  /*[LINE "HYPOTHETICAL"]*/ "usePnpmFrozenLockfileForRushInstall": true,

  /**
   * By default, 'rush update' passes --no-prefer-frozen-lockfile to 'pnpm install'.
   * Set this option to true to pass '--prefer-frozen-lockfile' instead to minimize shrinkwrap changes.
   */
  /*[LINE "HYPOTHETICAL"]*/ "usePnpmPreferFrozenLockfileForRushUpdate": true,

  /**
   * If using the 'preventManualShrinkwrapChanges' option, restricts the hash to only include the layout of external dependencies.
   * Used to allow links between workspace projects or the addition/removal of references to existing dependency versions to not
   * cause hash changes.
   */
  /*[LINE "HYPOTHETICAL"]*/ "omitImportersFromPreventManualShrinkwrapChanges": true,

  /**
   * If true, the chmod field in temporary project tar headers will not be normalized.
   * This normalization can help ensure consistent tarball integrity across platforms.
   */
  /*[LINE "HYPOTHETICAL"]*/ "noChmodFieldInTarHeaderNormalization": true,

  /**
   * If true, build caching will respect the allowWarningsInSuccessfulBuild flag and cache builds with warnings.
   * This will not replay warnings from the cached build.
   */
  /*[LINE "HYPOTHETICAL"]*/ "buildCacheWithAllowWarningsInSuccessfulBuild": true,

  /**
   * If true, the phased commands feature is enabled. To use this feature, create a "phased" command
   * in common/config/rush/command-line.json.
   */
  /*[LINE "HYPOTHETICAL"]*/ "phasedCommands": true,

  /**
<<<<<<< HEAD
   * If true, rush install or rush update implicitly specify --ignore-scripts during pnpm install,
   * and run install lifecycle scripts by pnpm rebuild --pending after pnpm install successfully.
   */
  /*[LINE "HYPOTHETICAL"]*/ "deferredInstallationScripts": true
=======
   * If true, perform a clean install after when running `rush install` or `rush update` if the
   * `.npmrc` file has changed since the last install.
   */
  /*[LINE "HYPOTHETICAL"]*/ "cleanInstallAfterNpmrcChanges": true
>>>>>>> bdb69576
}<|MERGE_RESOLUTION|>--- conflicted
+++ resolved
@@ -43,15 +43,14 @@
   /*[LINE "HYPOTHETICAL"]*/ "phasedCommands": true,
 
   /**
-<<<<<<< HEAD
    * If true, rush install or rush update implicitly specify --ignore-scripts during pnpm install,
    * and run install lifecycle scripts by pnpm rebuild --pending after pnpm install successfully.
    */
-  /*[LINE "HYPOTHETICAL"]*/ "deferredInstallationScripts": true
-=======
+  /*[LINE "HYPOTHETICAL"]*/ "deferredInstallationScripts": true,
+
+  /**
    * If true, perform a clean install after when running `rush install` or `rush update` if the
    * `.npmrc` file has changed since the last install.
    */
   /*[LINE "HYPOTHETICAL"]*/ "cleanInstallAfterNpmrcChanges": true
->>>>>>> bdb69576
 }