--- conflicted
+++ resolved
@@ -37,13 +37,8 @@
     "semver": "~5.3.0"
   },
   "devDependencies": {
-<<<<<<< HEAD
-    "@microsoft/node-library-build": "6.0.72",
-    "@microsoft/rush-stack-compiler-3.2": "0.3.24",
-=======
     "@microsoft/rush-stack-compiler-3.4": "0.1.12",
     "@microsoft/node-library-build": "6.0.73",
->>>>>>> 1188f387
     "@types/chai": "3.4.34",
     "@types/mocha": "5.2.5",
     "@types/node": "8.5.8",
