{
  "name": "@microsoft/rush",
<<<<<<< HEAD
  "version": "5.93.1-pr3481.17",
=======
  "version": "5.97.1",
>>>>>>> dcee3285
  "description": "A professional solution for consolidating all your JavaScript projects in one Git repo",
  "keywords": [
    "install",
    "build",
    "publish",
    "fast",
    "incremental",
    "package manager",
    "monorepo",
    "package.json"
  ],
  "preferGlobal": true,
  "repository": {
    "type": "git",
    "url": "https://github.com/microsoft/rushstack.git",
    "directory": "apps/rush"
  },
  "engines": {
    "node": ">=5.6.0"
  },
  "engineStrict": true,
  "homepage": "https://rushjs.io",
  "scripts": {
    "build": "heft build --clean",
    "start": "node lib/start-dev-docs.js",
    "_phase:build": "heft build --clean",
    "_phase:test": "heft test --no-build"
  },
  "bin": {
    "rush": "./bin/rush",
    "rush-pnpm": "./bin/rush-pnpm",
    "rushx": "./bin/rushx"
  },
  "license": "MIT",
  "dependencies": {
    "@microsoft/rush-lib": "workspace:5.93.1-pr3481.17",
    "@rushstack/node-core-library": "workspace:*",
    "colors": "~1.2.1",
    "semver": "~7.3.0"
  },
  "devDependencies": {
    "@rushstack/eslint-config": "workspace:*",
    "@rushstack/heft": "workspace:*",
    "@rushstack/heft-node-rig": "workspace:*",
<<<<<<< HEAD
    "@rushstack/rush-amazon-s3-build-cache-plugin": "workspace:5.93.1-pr3481.17",
    "@rushstack/rush-azure-storage-build-cache-plugin": "workspace:5.93.1-pr3481.17",
=======
    "@rushstack/rush-amazon-s3-build-cache-plugin": "workspace:*",
    "@rushstack/rush-azure-storage-build-cache-plugin": "workspace:*",
    "@rushstack/rush-http-build-cache-plugin": "workspace:*",
>>>>>>> dcee3285
    "@types/heft-jest": "1.0.1",
    "@types/node": "14.18.36",
    "@types/semver": "7.3.5"
  }
}<|MERGE_RESOLUTION|>--- conflicted
+++ resolved
@@ -1,10 +1,6 @@
 {
   "name": "@microsoft/rush",
-<<<<<<< HEAD
-  "version": "5.93.1-pr3481.17",
-=======
   "version": "5.97.1",
->>>>>>> dcee3285
   "description": "A professional solution for consolidating all your JavaScript projects in one Git repo",
   "keywords": [
     "install",
@@ -40,7 +36,7 @@
   },
   "license": "MIT",
   "dependencies": {
-    "@microsoft/rush-lib": "workspace:5.93.1-pr3481.17",
+    "@microsoft/rush-lib": "workspace:*",
     "@rushstack/node-core-library": "workspace:*",
     "colors": "~1.2.1",
     "semver": "~7.3.0"
@@ -49,14 +45,9 @@
     "@rushstack/eslint-config": "workspace:*",
     "@rushstack/heft": "workspace:*",
     "@rushstack/heft-node-rig": "workspace:*",
-<<<<<<< HEAD
-    "@rushstack/rush-amazon-s3-build-cache-plugin": "workspace:5.93.1-pr3481.17",
-    "@rushstack/rush-azure-storage-build-cache-plugin": "workspace:5.93.1-pr3481.17",
-=======
     "@rushstack/rush-amazon-s3-build-cache-plugin": "workspace:*",
     "@rushstack/rush-azure-storage-build-cache-plugin": "workspace:*",
     "@rushstack/rush-http-build-cache-plugin": "workspace:*",
->>>>>>> dcee3285
     "@types/heft-jest": "1.0.1",
     "@types/node": "14.18.36",
     "@types/semver": "7.3.5"
