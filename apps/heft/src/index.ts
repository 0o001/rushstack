--- conflicted
+++ resolved
@@ -1,8 +1,6 @@
 // Copyright (c) Microsoft Corporation. All rights reserved. Licensed under the MIT license.
 // See LICENSE in the project root for license information.
 
-<<<<<<< HEAD
-=======
 /**
  * Heft is a config-driven toolchain that invokes other popular tools such
  * as TypeScript, ESLint, Jest, Webpack, and API Extractor. You can use it to build
@@ -11,8 +9,6 @@
  * @packageDocumentation
  */
 
-export { IHeftPlugin } from './pluginFramework/IHeftPlugin';
->>>>>>> 2f3aca6a
 export {
   HeftConfiguration,
   type IHeftConfigurationInitializationOptions as _IHeftConfigurationInitializationOptions
