--- conflicted
+++ resolved
@@ -22,14 +22,8 @@
     "js-yaml": "~3.9.1"
   },
   "devDependencies": {
-<<<<<<< HEAD
-    "@microsoft/rush-stack-compiler": "0.1.0",
-    "@microsoft/node-library-build": "5.0.2",
-=======
-    "@microsoft/rush-stack": "0.1.1",
     "@microsoft/rush-stack-compiler": "0.1.1",
     "@microsoft/node-library-build": "5.0.3",
->>>>>>> c94896ce
     "@types/js-yaml": "3.9.1",
     "@types/node": "8.5.8",
     "gulp": "~3.9.1",
