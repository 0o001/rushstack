--- conflicted
+++ resolved
@@ -1114,8 +1114,6 @@
       "projectFolder": "rush-plugins/rush-serve-plugin",
       "reviewCategory": "libraries",
       "versionPolicyName": "rush"
-<<<<<<< HEAD
-=======
     },
 
     // "vscode-extensions" folder (alphabetical order)
@@ -1128,7 +1126,6 @@
       "packageName": "@rushstack/rush-vscode-command-webview",
       "projectFolder": "vscode-extensions/rush-vscode-command-webview",
       "reviewCategory": "vscode-extensions"
->>>>>>> eda3e8e3
     },
 
     // "webpack" folder (alphabetical order)
