--- conflicted
+++ resolved
@@ -1,10 +1,6 @@
 {
   "name": "@rushstack/rush-azure-storage-build-cache-plugin",
-<<<<<<< HEAD
   "version": "5.97.1-pr3949.2",
-=======
-  "version": "5.101.0",
->>>>>>> eda3e8e3
   "description": "Rush plugin for Azure storage cloud build cache",
   "repository": {
     "type": "git",
