--- conflicted
+++ resolved
@@ -1,10 +1,6 @@
 {
   "name": "@rushstack/rush-azure-storage-build-cache-plugin",
-<<<<<<< HEAD
   "version": "5.90.0-pr3481.16",
-=======
-  "version": "5.93.1",
->>>>>>> 90593832
   "description": "Rush plugin for Azure storage cloud build cache",
   "repository": {
     "type": "git",
