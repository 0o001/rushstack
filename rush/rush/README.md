# rush

A typical web project may consume hundreds of NPM packages, each developed
independently by a random stranger somewhere on the internet.  Each project
has its own Git repository, is conceptually self-contained, and tries to
maintain an API contract conforming to [SemVer](http://semver.org/).  When
there is a bug in one of these packages, a pull request is merged, the version
is bumped, and a new release is published.  The new release then begins a
slow propagation across the internet, as each downstream project upgrades
and reacts to any incompatibilities that may arise in a delightful symphony
of distributed collaboration.

At the root of this massive dependency tree is your client-side web application.
Unlike everything else, it is one huge monolith.  The bigger it grows,
the more you begin to think "This is stupid -- we should break this thing up
into 30 small NPM packages that can be reused and versioned independently."
One heroic Saturday night, you create 30 Git repos and refactor everything.

Eventually people start complaining.  Your team isn't 30 strangers making
frivolous little "left-pad" utilities.  They are application developers
creating a mission-critical product with messy business logic.  The components
interact in complex ways, and every time you change one package, you seem
to be breaking other packages.  It feels wrong to be cloning and building
30 different Git repositories every day, when there's only 10 people on your team.
Publishing is getting tedious.  Running "npm link" is a minefield.  This is no
way to work!

And so, you consolidate all your NPM packages into one central Git repository, and
write a script that runs "npm install", "npm link", and "gulp" 30 times, in the
right order.  This is way better!  In the past, when Bob made a big change to a
core library and then left for a backpacking trip across Europe, it could take
a week for Alice to upgrade to the new version and realize that something was broken.
Even though Bob caused the trouble, his victims unfairly had to shoulder the cost
of debugging it.  Having a unified build means that Bob _cannot even merge his PR_
(let alone publish a new release) without passing all the unit tests for every
downstream project.  Catching problems early makes everyone more efficient.
Having a central repository forces library owners pay attention to the source code
and PRs that consume their APIs; no more "out of sight, out of mind."

There is just one problem...  Builds are slowwwww.  If "npm install" takes
1 minute (on a good day), then 30 installs take 30 minutes.  Building 30 small projects
is slower than building one big project.  Other details like managing
[shrinkwrap](https://docs.npmjs.com/cli/shrinkwrap) and publishing can be tricky.

## Rush is here to help!

Rush formalizes this model and makes it quick.  It works completely within
the conventional NPM system:  Each package will still have its own Gulpfile.
Each package can still run "npm install" without Rush if desired.
You are always free to move your projects around between Git repositories
without any changes to package.json.

But when you use Rush, you get some big improvements:

- Save time by installing all dependencies for all packages via a single
  "npm install" invocation

- Rush automatically generates a shrinkwrap file for the entire repository.
  NPM shrinkwrap is the only way to avoid maddening problems of "what are you talking
  about, it works on my PC!"

- All projects are automatically hooked up with "npm link" (using local
  symlinks so multiple Git folders won't get cross-linked)

- A dependency solver uses package.json to automatically determine
  the build order.

- Since each project has its own Gulpfile, Rush can spawn multiple NodeJS
  processes in parallel, making the build go significantly faster.  (No matter
  how many promises you write, your Gulpfile is still fundamentally single-threaded.)

- Use a single command to run "npm publish" for many packages

- Support for cyclic dependencies:  For example, suppose that **my-gulp-task**
  depends on **my-library**, but **my-library**'s Gulpfile has a devDependency
  on **my-gulp-task**.  Rush can install the last published version of these
  packages for the Gulpfile, while still creating local links for other
  projects outside the cyclic dependency.

# Usage

## Building a repo that is configured for Rush

1. Run "**npm install -g @microsoft/rush**".  To confirm that it's working,
   run "rush -h" which prints the version number and usage information.

2. From anywhere in your git working folder, run "**rush install**".  This
   will install NPM modules in Rush's "Common" folder.

   NOTE: If you are troubleshooting build issues, try
   "**rush install --full-clean**"    instead.

3. From anywhere in your Git working folder, run "**rush link**".  This creates
   symlinks so that all the projects will reuse the packages from "common/node_modules"
   (rather than having to run "npm install" in each project folder).  It will
   also link projects to the folders for their local dependencies, so that you don't need
   to do "npm publish" to test your changes.

   NOTE: The "**rush.json**" config file specifies how this linking is performed.

   > IMPORTANT: DO NOT run "npm install" inside project folders that have been linked
   > by the Rush tool.  If you want to do that, you need to "**rush unlink**" first.

4. Do your initial build by running "**rush rebuild**" .  This will
   recurse through each project folder and run "gulp nuke", "gulp",
   and "gulp test", and then give you a report of anything that failed to build.
   
   NOTE: To suppress verbose output, use "**rush rebuild -q**".

## Pull -> Edit -> Build -> Run -> Push

The above steps are only necessary when you need to do a clean full build (e.g.
after pulling changes that affected common/package.json).  Otherwise, you can
run "gulp" in individual project folders as usual.  Your daily workflow will
look like this:

1.  Pull the latest changes from git.

2.  If something changed in the **common** folder, then you may need to update
    your NPM:

    > C:\MyRepo> **rush install**
    >
    > C:\MyRepo> **rush link**
    >
    > C:\MyRepo> **rush rebuild -q**

3.  Debug a project:

    > C:\MyRepo> **cd my-project**
    >
    > C:\MyRepo\my-project> **gulp serve**

## If you need to modify your package.json

If you need to add new dependencies to your package.json, you will need to
regenerate the files in the common folder.  Use these commands:

<<<<<<< HEAD
    > C:\MyRepo> **rush generate**
    >
    > C:\MyRepo> **rush link**
=======
> C:\MyRepo> **rush generate**
>
> C:\MyRepo>**rush link**
>>>>>>> 5cdd9d65

This will change various generated files in common folder.  You shuld include these
changes in your Pull Request.

The "**rush generate**" command takes a long time.  To speed up debugging, you can use
"**rush generate --lazy**" instead; however you must run the full "**rush generate**"
before submitting your PR.

## Publishing your NPM packages

To publish all NPM projects in your repository, run "**rush publish**".  You
can select a subset of projects using the "**--include**" option followed by
a [glob](https://en.wikipedia.org/wiki/Glob_(programming)) pattern.  You can
use the "**--registry**" option to specify a custom NPM registry, e.g. if you
are testing with [Verdaccio](https://github.com/verdaccio/verdaccio).

## Converting a repo to build with Rush

Currently you need to manually create an "rush.json" configuration file
at the root of your repository, which specifies the list of projects
to be built.  You also need to set up your "common" folder, and add the
appropriate files to Git.  (We are working on an "rush init" command to
simplify this.)
<|MERGE_RESOLUTION|>--- conflicted
+++ resolved
@@ -136,15 +136,9 @@
 If you need to add new dependencies to your package.json, you will need to
 regenerate the files in the common folder.  Use these commands:
 
-<<<<<<< HEAD
-    > C:\MyRepo> **rush generate**
-    >
-    > C:\MyRepo> **rush link**
-=======
 > C:\MyRepo> **rush generate**
 >
-> C:\MyRepo>**rush link**
->>>>>>> 5cdd9d65
+> C:\MyRepo> **rush link**
 
 This will change various generated files in common folder.  You shuld include these
 changes in your Pull Request.
