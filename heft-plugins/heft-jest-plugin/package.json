{
  "name": "@rushstack/heft-jest-plugin",
  "version": "0.3.35",
  "description": "Heft plugin for Jest",
  "repository": {
    "type": "git",
    "url": "https://github.com/microsoft/rushstack.git",
    "directory": "heft-plugins/heft-jest-plugin"
  },
  "homepage": "https://rushstack.io/pages/heft/overview/",
  "license": "MIT",
  "scripts": {
    "build": "node ./node_modules/@rushstack/heft-legacy/bin/heft --unmanaged build --clean",
    "start": "node ./node_modules/@rushstack/heft-legacy/bin/heft --unmanaged test --clean --watch",
    "_phase:build": "node ./node_modules/@rushstack/heft-legacy/bin/heft --unmanaged build --clean",
    "_phase:test": "node ./node_modules/@rushstack/heft-legacy/bin/heft --unmanaged test --no-build",
    "postinstall": "node ./includes/jestScriptTransformerPatch.js"
  },
  "peerDependencies": {
<<<<<<< HEAD
    "@rushstack/heft": "^0.47.9",
    "@rushstack/heft-typescript-plugin": "^0.1.0"
  },
  "peerDependenciesMeta": {
    "@rushstack/heft-typescript-plugin": {
      "optional": true
    }
=======
    "@rushstack/heft": "^0.47.10"
>>>>>>> 4bc90910
  },
  "dependencies": {
    "@jest/core": "~27.4.2",
    "@jest/reporters": "~27.4.2",
    "@jest/transform": "~27.4.2",
    "@rushstack/heft-config-file": "workspace:*",
    "@rushstack/node-core-library": "workspace:*",
    "jest-config": "~27.4.2",
    "jest-resolve": "~27.4.2",
    "jest-snapshot": "~27.4.2",
    "lodash": "~4.17.15"
  },
  "devDependencies": {
    "@jest/types": "~27.4.2",
    "@rushstack/eslint-config": "workspace:*",
    "@rushstack/heft": "workspace:*",
    "@rushstack/heft-legacy": "npm:@rushstack/heft@0.47.0",
    "@rushstack/heft-node-rig": "1.10.0",
    "@rushstack/heft-typescript-plugin": "workspace:*",
    "@types/heft-jest": "1.0.1",
    "@types/lodash": "4.14.116",
    "@types/node": "12.20.24",
    "eslint": "~8.7.0",
    "jest-environment-node": "~27.4.2",
    "jest-watch-select-projects": "2.0.0"
  }
}<|MERGE_RESOLUTION|>--- conflicted
+++ resolved
@@ -17,17 +17,13 @@
     "postinstall": "node ./includes/jestScriptTransformerPatch.js"
   },
   "peerDependencies": {
-<<<<<<< HEAD
-    "@rushstack/heft": "^0.47.9",
+    "@rushstack/heft": "^0.47.10",
     "@rushstack/heft-typescript-plugin": "^0.1.0"
   },
   "peerDependenciesMeta": {
     "@rushstack/heft-typescript-plugin": {
       "optional": true
     }
-=======
-    "@rushstack/heft": "^0.47.10"
->>>>>>> 4bc90910
   },
   "dependencies": {
     "@jest/core": "~27.4.2",
